{
  "name": "libp2p-gossipsub",
  "version": "0.3.0",
  "description": "A javascript implementation of gossipsub",
  "leadMaintainer": "Cayman Nava <caymannava@gmail.com>",
  "main": "src/index.js",
  "files": [
    "src",
    "dist"
  ],
  "types": "src/index.d.ts",
  "scripts": {
    "lint": "aegir lint",
    "release": "aegir release",
    "build": "aegir build",
    "test": "aegir test",
    "test:node": "aegir test --target node",
    "test:browser": "aegir test --target browser"
  },
  "repository": {
    "type": "git",
    "url": "git+https://github.com/ChainSafe/gossipsub-js.git"
  },
  "keywords": [
    "gossipsub"
  ],
  "author": "Cayman Nava",
  "license": "Apache2.0",
  "bugs": {
    "url": "https://github.com/ChainSafe/gossipsub-js/issues"
  },
  "homepage": "https://github.com/ChainSafe/gossipsub-js#readme",
  "pre-push": [
    "lint"
  ],
  "dependencies": {
    "buffer": "^5.6.0",
    "debug": "^4.1.1",
    "err-code": "^2.0.0",
    "it-length-prefixed": "^3.0.0",
    "it-pipe": "^1.0.1",
<<<<<<< HEAD
    "libp2p-pubsub": "^0.5.0",
    "p-map": "^3.0.0",
=======
    "libp2p-pubsub": "~0.4.2",
    "p-map": "^4.0.0",
>>>>>>> cf621254
    "peer-id": "~0.13.3",
    "protons": "^1.0.1",
    "time-cache": "^0.3.0"
  },
  "devDependencies": {
    "@types/chai": "^4.2.3",
    "@types/mocha": "^7.0.2",
    "aegir": "^21.9.0",
    "benchmark": "^2.1.4",
    "chai": "^4.2.0",
    "chai-spies": "^1.0.0",
    "detect-node": "^2.0.4",
    "dirty-chai": "^2.0.1",
    "it-pair": "^1.0.0",
<<<<<<< HEAD
    "libp2p-floodsub": "^0.21.0",
=======
    "libp2p-floodsub": "^0.20.3",
>>>>>>> cf621254
    "lodash": "^4.17.15",
    "mocha": "^7.1.1",
    "p-times": "^2.1.0",
    "p-wait-for": "^3.1.0",
    "promisify-es6": "^1.0.3",
    "sinon": "^9.0.2"
  },
  "contributors": [
    "Cayman <caymannava@gmail.com>",
    "Mikerah <mikerahqc@protonmail.com>",
    "Vasco Santos <vasco.santos@moxy.studio>",
    "Alan Shaw <alan.shaw@protocol.ai>",
    "Tuyen <tuyen@wetrust.io>",
    "achingbrain <alex@achingbrain.net>",
    "Jacob Heun <jacobheun@gmail.com>",
    "ChainSafe <aidan@chainsafe.io>",
    "Marin Petrunić <marin.petrunic@gmail.com>",
    "Hugo Dias <hugomrdias@gmail.com>"
  ]
}<|MERGE_RESOLUTION|>--- conflicted
+++ resolved
@@ -39,13 +39,8 @@
     "err-code": "^2.0.0",
     "it-length-prefixed": "^3.0.0",
     "it-pipe": "^1.0.1",
-<<<<<<< HEAD
     "libp2p-pubsub": "^0.5.0",
-    "p-map": "^3.0.0",
-=======
-    "libp2p-pubsub": "~0.4.2",
     "p-map": "^4.0.0",
->>>>>>> cf621254
     "peer-id": "~0.13.3",
     "protons": "^1.0.1",
     "time-cache": "^0.3.0"
@@ -60,11 +55,7 @@
     "detect-node": "^2.0.4",
     "dirty-chai": "^2.0.1",
     "it-pair": "^1.0.0",
-<<<<<<< HEAD
     "libp2p-floodsub": "^0.21.0",
-=======
-    "libp2p-floodsub": "^0.20.3",
->>>>>>> cf621254
     "lodash": "^4.17.15",
     "mocha": "^7.1.1",
     "p-times": "^2.1.0",
