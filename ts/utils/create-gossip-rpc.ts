--- conflicted
+++ resolved
@@ -3,14 +3,17 @@
 /**
  * Create a gossipsub RPC object
  */
-<<<<<<< HEAD
-export function createGossipRpc(messages: RPC.Message[] = [], control: Partial<RPC.ControlMessage> = {}): RPC {
-=======
-export function createGossipRpc(messages: RPC.IMessage[] = [], control?: Partial<RPC.IControlMessage>): IRPC {
->>>>>>> 703ea647
+export function createGossipRpc(messages: RPC.Message[] = [], control?: Partial<RPC.ControlMessage>): RPC {
   return {
     subscriptions: [],
     messages,
-    control
+    control: control
+      ? {
+          graft: control.graft || [],
+          prune: control.prune || [],
+          ihave: control.ihave || [],
+          iwant: control.iwant || []
+        }
+      : undefined
   }
 }