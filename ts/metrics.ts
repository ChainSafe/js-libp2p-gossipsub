--- conflicted
+++ resolved
@@ -632,23 +632,15 @@
       this.rpcSentSubscription.inc(rpc.subscriptions.length)
       this.rpcSentMessage.inc(rpc.messages.length)
       if (rpc.control) {
-<<<<<<< HEAD
-        this.rpcSentControl.inc(1)
-        this.rpcSentIHave.inc(rpc.control.ihave.length)
-        this.rpcSentIWant.inc(rpc.control.iwant.length)
-        this.rpcSentGraft.inc(rpc.control.graft.length)
-        this.rpcSentPrune.inc(rpc.control.prune.length)
-=======
-        const ihave = rpc.control.ihave ? rpc.control.ihave.length : 0
-        const iwant = rpc.control.iwant ? rpc.control.iwant.length : 0
-        const graft = rpc.control.graft ? rpc.control.graft.length : 0
-        const prune = rpc.control.prune ? rpc.control.prune.length : 0
+        const ihave = rpc.control.ihave.length
+        const iwant = rpc.control.iwant.length
+        const graft = rpc.control.graft.length
+        const prune = rpc.control.prune.length
         if (ihave > 0) this.rpcSentIHave.inc(ihave)
         if (iwant > 0) this.rpcSentIWant.inc(iwant)
         if (graft > 0) this.rpcSentGraft.inc(graft)
         if (prune > 0) this.rpcSentPrune.inc(prune)
         if (ihave > 0 || iwant > 0 || graft > 0 || prune > 0) this.rpcSentControl.inc(1)
->>>>>>> 703ea647
       }
     },
 
