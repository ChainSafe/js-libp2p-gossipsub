--- conflicted
+++ resolved
@@ -806,13 +806,8 @@
   /**
    * Handles a subscription change from a peer
    */
-<<<<<<< HEAD
   handleReceivedSubscription(from: PeerId, subOpt: RPC.ISubOpts): void {
     if (subOpt.topicID == null) {
-=======
-  async _processRpcControlMessage(id: string, controlMsg: RPC.IControlMessage): Promise<void> {
-    if (controlMsg === undefined) {
->>>>>>> 90c50b50
       return
     }
 
@@ -880,7 +875,7 @@
 
         // Dispatch the message to the user if we are subscribed to the topic
         if (this.subscriptions.has(rpcMsg.topic)) {
-          const isFromSelf = this.peerId && this.peerId.equals(from)
+          const isFromSelf = this.peerId !== undefined && this.peerId.equals(from)
 
           if (!isFromSelf || this.opts.emitSelf) {
             super.emit('gossipsub:message', {
@@ -1030,7 +1025,7 @@
    * Handles an rpc control message from a peer
    */
   private async handleControlMessage(id: PeerIdStr, controlMsg: RPC.IControlMessage): Promise<void> {
-    if (!controlMsg) {
+    if (controlMsg === undefined) {
       return
     }
 
