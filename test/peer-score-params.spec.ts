import { expect } from 'aegir/utils/chai.js'
import {
  createTopicScoreParams,
  validateTopicScoreParams,
  createPeerScoreParams,
  validatePeerScoreParams
} from '../ts/score/index.js'
import * as constants from '../ts/constants.js'

describe('TopicScoreParams validation', () => {
  it('should not throw on default TopicScoreParams', () => {
    expect(() => validateTopicScoreParams(createTopicScoreParams({}))).to.not.throw()
  })
  it('should throw on invalid TopicScoreParams', () => {
    expect(() =>
      validateTopicScoreParams(
        createTopicScoreParams({
          topicWeight: -1
        })
<<<<<<< HEAD
      )
=======
      ), "topicWeight must be >= 0"
>>>>>>> dc291139
    ).to.throw()
    expect(() =>
      validateTopicScoreParams(
        createTopicScoreParams({
          timeInMeshWeight: -1,
          timeInMeshQuantum: 1000
        })
<<<<<<< HEAD
      )
=======
      ), "timeInMeshWeight must be positive (or 0 to disable)"
>>>>>>> dc291139
    ).to.throw()
    expect(() =>
      validateTopicScoreParams(
        createTopicScoreParams({
          timeInMeshWeight: 1,
          timeInMeshQuantum: -1
        })
<<<<<<< HEAD
      )
=======
      ), "timeInMeshQuantum must be positive"
>>>>>>> dc291139
    ).to.throw()
    expect(() =>
      validateTopicScoreParams(
        createTopicScoreParams({
          timeInMeshWeight: 1,
          timeInMeshQuantum: 1000,
          timeInMeshCap: -1
        })
<<<<<<< HEAD
      )
=======
      ), "timeInMeshCap must be positive"
>>>>>>> dc291139
    ).to.throw()
    expect(() =>
      validateTopicScoreParams(
        createTopicScoreParams({
          timeInMeshQuantum: 1000,
          firstMessageDeliveriesWeight: -1
        })
<<<<<<< HEAD
      )
=======
      ), "firstMessageDeliveriesWeight must be positive (or 0 to disable)"
>>>>>>> dc291139
    ).to.throw()
    expect(() =>
      validateTopicScoreParams(
        createTopicScoreParams({
          timeInMeshQuantum: 1000,
          firstMessageDeliveriesWeight: 1,
          firstMessageDeliveriesDecay: -1
        })
<<<<<<< HEAD
      )
=======
      ), "firstMessageDeliveriesDecay must be between 0 and 1"
>>>>>>> dc291139
    ).to.throw()
    expect(() =>
      validateTopicScoreParams(
        createTopicScoreParams({
          timeInMeshQuantum: 1000,
          firstMessageDeliveriesWeight: 1,
          firstMessageDeliveriesDecay: 2
        })
<<<<<<< HEAD
      )
=======
      ), "firstMessageDeliveriesDecay must be between 0 and 1"
>>>>>>> dc291139
    ).to.throw()
    expect(() =>
      validateTopicScoreParams(
        createTopicScoreParams({
          timeInMeshQuantum: 1000,
          firstMessageDeliveriesWeight: 1,
          firstMessageDeliveriesDecay: 0.5,
          firstMessageDeliveriesCap: -1
        })
<<<<<<< HEAD
      )
=======
      ), "firstMessageDeliveriesCap must be positive"
>>>>>>> dc291139
    ).to.throw()
    expect(() =>
      validateTopicScoreParams(
        createTopicScoreParams({
          timeInMeshQuantum: 1000,
          meshMessageDeliveriesWeight: 1
        })
<<<<<<< HEAD
      )
=======
      ), "meshMessageDeliveriesWeight must be negative (or 0 to disable)"
>>>>>>> dc291139
    ).to.throw()
    expect(() =>
      validateTopicScoreParams(
        createTopicScoreParams({
          timeInMeshQuantum: 1000,
          meshMessageDeliveriesWeight: -1,
          meshMessageDeliveriesDecay: -1
        })
<<<<<<< HEAD
      )
=======
      ), "meshMessageDeliveriesDecay must be between 0 and 1"
>>>>>>> dc291139
    ).to.throw()
    expect(() =>
      validateTopicScoreParams(
        createTopicScoreParams({
          timeInMeshQuantum: 1000,
          meshMessageDeliveriesWeight: -1,
          meshMessageDeliveriesDecay: 2
        })
<<<<<<< HEAD
      )
=======
      ), "meshMessageDeliveriesDecay must be between 0 and 1"
>>>>>>> dc291139
    ).to.throw()
    expect(() =>
      validateTopicScoreParams(
        createTopicScoreParams({
          timeInMeshQuantum: 1000,
          meshMessageDeliveriesWeight: -1,
          meshMessageDeliveriesDecay: 0.5,
          meshMessageDeliveriesCap: -1
        })
<<<<<<< HEAD
      )
=======
      ), "meshMessageDeliveriesCap must be positive"
>>>>>>> dc291139
    ).to.throw()
    expect(() =>
      validateTopicScoreParams(
        createTopicScoreParams({
          timeInMeshQuantum: 1000,
          meshMessageDeliveriesWeight: -1,
          meshMessageDeliveriesDecay: 5,
          meshMessageDeliveriesThreshold: -3
        })
<<<<<<< HEAD
      )
=======
      ), "meshMessageDeliveriesDecay must be between 0 and 1"
>>>>>>> dc291139
    ).to.throw()
    expect(() =>
      validateTopicScoreParams(
        createTopicScoreParams({
          timeInMeshQuantum: 1000,
          meshMessageDeliveriesWeight: -1,
          meshMessageDeliveriesDecay: 0.5,
          meshMessageDeliveriesThreshold: -3,
          meshMessageDeliveriesWindow: -1
        })
<<<<<<< HEAD
      )
=======
      ), "meshMessageDeliveriesThreshold must be positive"
>>>>>>> dc291139
    ).to.throw()
    expect(() =>
      validateTopicScoreParams(
        createTopicScoreParams({
          timeInMeshQuantum: 1000,
          meshMessageDeliveriesWeight: -1,
          meshMessageDeliveriesDecay: 0.5,
          meshMessageDeliveriesThreshold: 3,
          meshMessageDeliveriesWindow: -1,
          meshMessageDeliveriesActivation: 1
        })
<<<<<<< HEAD
      )
=======
      ), "meshMessageDeliveriesWindow must be non-negative"
>>>>>>> dc291139
    ).to.throw()
    expect(() =>
      validateTopicScoreParams(
        createTopicScoreParams({
          timeInMeshQuantum: 1000,
          meshFailurePenaltyWeight: 1
        })
<<<<<<< HEAD
      )
=======
      ), "meshFailurePenaltyWeight must be negative"
>>>>>>> dc291139
    ).to.throw()
    expect(() =>
      validateTopicScoreParams(
        createTopicScoreParams({
          timeInMeshQuantum: 1000,
          meshFailurePenaltyWeight: -1,
          meshFailurePenaltyDecay: -1
        })
<<<<<<< HEAD
      )
=======
      ), "meshFailurePenaltyDecay must be between 0 and 1"
>>>>>>> dc291139
    ).to.throw()
    expect(() =>
      validateTopicScoreParams(
        createTopicScoreParams({
          timeInMeshQuantum: 1000,
          meshFailurePenaltyWeight: -1,
          meshFailurePenaltyDecay: 2
        })
<<<<<<< HEAD
      )
=======
      ),  "meshFailurePenaltyDecay must be between 0 and 1"
>>>>>>> dc291139
    ).to.throw()
    expect(() =>
      validateTopicScoreParams(
        createTopicScoreParams({
          timeInMeshQuantum: 1000,
          invalidMessageDeliveriesWeight: 1
        })
<<<<<<< HEAD
      )
=======
      ), "invalidMessageDeliveriesWeight must be negative"
>>>>>>> dc291139
    ).to.throw()
    expect(() =>
      validateTopicScoreParams(
        createTopicScoreParams({
          timeInMeshQuantum: 1000,
          invalidMessageDeliveriesWeight: -1,
          invalidMessageDeliveriesDecay: -1
        })
<<<<<<< HEAD
      )
=======
      ), "invalidMessageDeliveriesDecay must be between 0 and 1"
>>>>>>> dc291139
    ).to.throw()
    expect(() =>
      validateTopicScoreParams(
        createTopicScoreParams({
          timeInMeshQuantum: 1000,
          invalidMessageDeliveriesWeight: -1,
          invalidMessageDeliveriesDecay: 2
        })
<<<<<<< HEAD
      )
=======
      ), "invalidMessageDeliveriesDecay must be between 0 and 1"
>>>>>>> dc291139
    ).to.throw()
  })
  it('should not throw on valid TopicScoreParams', () => {
    expect(() =>
      validateTopicScoreParams(
        createTopicScoreParams({
          topicWeight: 2,
          timeInMeshWeight: 0.01,
          timeInMeshQuantum: 1000,
          timeInMeshCap: 10,
          firstMessageDeliveriesWeight: 1,
          firstMessageDeliveriesDecay: 0.5,
          firstMessageDeliveriesCap: 10,
          meshMessageDeliveriesWeight: -1,
          meshMessageDeliveriesDecay: 0.5,
          meshMessageDeliveriesCap: 10,
          meshMessageDeliveriesThreshold: 5,
          meshMessageDeliveriesWindow: 1,
          meshMessageDeliveriesActivation: 1000,
          meshFailurePenaltyWeight: -1,
          meshFailurePenaltyDecay: 0.5,
          invalidMessageDeliveriesWeight: -1,
          invalidMessageDeliveriesDecay: 0.5
        })
      )
    ).to.not.throw()
  })
})

describe('PeerScoreParams validation', () => {
  const appScore = () => 0

  it('should throw on invalid PeerScoreParams', () => {
    expect(() =>
      validatePeerScoreParams(
        createPeerScoreParams({
          topicScoreCap: -1,
          appSpecificScore: appScore,
          decayInterval: 1000,
          decayToZero: 0.01
        })
<<<<<<< HEAD
      )
=======
      ), "topicScoreCap must be positive"
>>>>>>> dc291139
    ).to.throw()
    expect(() =>
      validatePeerScoreParams(
        createPeerScoreParams({
          topicScoreCap: 1,
          decayInterval: 999,
          decayToZero: 0.01
        })
<<<<<<< HEAD
      )
=======
      ), "decayInterval must be at least 1s"
>>>>>>> dc291139
    ).to.throw()
    expect(() =>
      validatePeerScoreParams(
        createPeerScoreParams({
          topicScoreCap: 1,
          appSpecificScore: appScore,
          decayInterval: 1000,
          decayToZero: 0.01,
          IPColocationFactorWeight: 1
        })
<<<<<<< HEAD
      )
=======
      ), "IPColocationFactorWeight should be negative"
>>>>>>> dc291139
    ).to.throw()
    expect(() =>
      validatePeerScoreParams(
        createPeerScoreParams({
          topicScoreCap: 1,
          appSpecificScore: appScore,
          decayInterval: 1000,
          decayToZero: 0.01,
          IPColocationFactorWeight: -1,
          IPColocationFactorThreshold: -1
        })
<<<<<<< HEAD
      )
    ).to.throw()
    /*
    TODO: appears to be valid config?
=======
      ), "IPColocationFactorThreshold should be at least 1"
    ).to.throw()
>>>>>>> dc291139
    expect(() =>
      validatePeerScoreParams(
        createPeerScoreParams({
          topicScoreCap: 1,
          appSpecificScore: appScore,
          decayInterval: 1000,
          decayToZero: 0.01,
          IPColocationFactorWeight: -1,
          IPColocationFactorThreshold: 0.99
        })
<<<<<<< HEAD
      )
    ).to.throw()
    */
=======
      ), "IPColocationFactorThreshold should be at least 1"
    ).to.throw()
>>>>>>> dc291139
    expect(() =>
      validatePeerScoreParams(
        createPeerScoreParams({
          topicScoreCap: 1,
          appSpecificScore: appScore,
          decayInterval: 1000,
          decayToZero: -1,
          IPColocationFactorWeight: -1,
          IPColocationFactorThreshold: 1
        })
<<<<<<< HEAD
      )
=======
      ), "decayToZero must be between 0 and 1"
>>>>>>> dc291139
    ).to.throw()
    expect(() =>
      validatePeerScoreParams(
        createPeerScoreParams({
          topicScoreCap: 1,
          appSpecificScore: appScore,
          decayInterval: 1000,
          decayToZero: 2,
          IPColocationFactorWeight: -1,
          IPColocationFactorThreshold: 1
        })
<<<<<<< HEAD
      )
=======
      ), "decayToZero must be between 0 and 1"
>>>>>>> dc291139
    ).to.throw()
    expect(() =>
      validatePeerScoreParams(
        createPeerScoreParams({
          appSpecificScore: appScore,
          decayInterval: 1000,
          decayToZero: 0.01,
          behaviourPenaltyWeight: 1
        })
<<<<<<< HEAD
      )
    ).to.throw()
    /*
    TODO: appears to be valid config?
    expect(() =>
      validatePeerScoreParams(
        createPeerScoreParams({
          appSpecificScore: appScore,
          decayInterval: 1000,
          decayToZero: 0.01,
          behaviourPenaltyWeight: -1
        })
      )
    ).to.throw()
    */
=======
      ), "behaviourPenaltyWeight MUST be negative (or zero to disable)"
    ).to.throw()
>>>>>>> dc291139
    expect(() =>
      validatePeerScoreParams(
        createPeerScoreParams({
          appSpecificScore: appScore,
          decayInterval: 1000,
          decayToZero: 0.01,
          behaviourPenaltyWeight: -1,
          behaviourPenaltyDecay: 2
        })
<<<<<<< HEAD
      )
=======
      ), "behaviourPenaltyDecay must be between 0 and 1"
>>>>>>> dc291139
    ).to.throw()
    expect(() =>
      validatePeerScoreParams(
        createPeerScoreParams({
          topicScoreCap: 1,
          appSpecificScore: appScore,
          decayInterval: 1000,
          decayToZero: 0.01,
          IPColocationFactorWeight: -1,
          IPColocationFactorThreshold: 1,
          topics: {
            test: {
              topicWeight: -1,
              timeInMeshWeight: 0.01,
              timeInMeshQuantum: Number(constants.second),
              timeInMeshCap: 10,
              firstMessageDeliveriesWeight: 1,
              firstMessageDeliveriesDecay: 0.5,
              firstMessageDeliveriesCap: 10,
              meshMessageDeliveriesWeight: -1,
              meshMessageDeliveriesDecay: 0.5,
              meshMessageDeliveriesCap: 10,
              meshMessageDeliveriesThreshold: 5,
              meshMessageDeliveriesWindow: 1,
              meshMessageDeliveriesActivation: 1000,
              meshFailurePenaltyWeight: -1,
              meshFailurePenaltyDecay: 0.5,
              invalidMessageDeliveriesWeight: -1,
              invalidMessageDeliveriesDecay: 0.5
            }
          }
        })
      )
    ).to.throw()
  })
  it('should not throw on valid PeerScoreParams', () => {
    expect(() =>
      validatePeerScoreParams(
        createPeerScoreParams({
          appSpecificScore: appScore,
          decayInterval: 1000,
          decayToZero: 0.01,
          IPColocationFactorWeight: -1,
          IPColocationFactorThreshold: 1,
          behaviourPenaltyWeight: -1,
          behaviourPenaltyDecay: 0.999
        })
      )
    ).to.not.throw()
    expect(() =>
      validatePeerScoreParams(
        createPeerScoreParams({
          topicScoreCap: 1,
          appSpecificScore: appScore,
          decayInterval: 1000,
          decayToZero: 0.01,
          IPColocationFactorWeight: -1,
          IPColocationFactorThreshold: 1,
          behaviourPenaltyWeight: -1,
          behaviourPenaltyDecay: 0.999
        })
      )
    ).to.not.throw()
    expect(() =>
      validatePeerScoreParams(
        createPeerScoreParams({
          topicScoreCap: 1,
          appSpecificScore: appScore,
          decayInterval: Number(constants.second),
          decayToZero: 0.01,
          IPColocationFactorWeight: -1,
          IPColocationFactorThreshold: 1,
          topics: {
            test: {
              topicWeight: 1,
              timeInMeshWeight: 0.01,
              timeInMeshQuantum: 1000,
              timeInMeshCap: 10,
              firstMessageDeliveriesWeight: 1,
              firstMessageDeliveriesDecay: 0.5,
              firstMessageDeliveriesCap: 10,
              meshMessageDeliveriesWeight: -1,
              meshMessageDeliveriesDecay: 0.5,
              meshMessageDeliveriesCap: 10,
              meshMessageDeliveriesThreshold: 5,
              meshMessageDeliveriesWindow: 1,
              meshMessageDeliveriesActivation: 1000,
              meshFailurePenaltyWeight: -1,
              meshFailurePenaltyDecay: 0.5,
              invalidMessageDeliveriesWeight: -1,
              invalidMessageDeliveriesDecay: 0.5
            }
          }
        })
      )
    ).to.not.throw()
  })
})<|MERGE_RESOLUTION|>--- conflicted
+++ resolved
@@ -12,278 +12,236 @@
     expect(() => validateTopicScoreParams(createTopicScoreParams({}))).to.not.throw()
   })
   it('should throw on invalid TopicScoreParams', () => {
-    expect(() =>
-      validateTopicScoreParams(
-        createTopicScoreParams({
-          topicWeight: -1
-        })
-<<<<<<< HEAD
-      )
-=======
-      ), "topicWeight must be >= 0"
->>>>>>> dc291139
-    ).to.throw()
-    expect(() =>
-      validateTopicScoreParams(
-        createTopicScoreParams({
-          timeInMeshWeight: -1,
-          timeInMeshQuantum: 1000
-        })
-<<<<<<< HEAD
-      )
-=======
-      ), "timeInMeshWeight must be positive (or 0 to disable)"
->>>>>>> dc291139
-    ).to.throw()
-    expect(() =>
-      validateTopicScoreParams(
-        createTopicScoreParams({
-          timeInMeshWeight: 1,
-          timeInMeshQuantum: -1
-        })
-<<<<<<< HEAD
-      )
-=======
-      ), "timeInMeshQuantum must be positive"
->>>>>>> dc291139
-    ).to.throw()
-    expect(() =>
-      validateTopicScoreParams(
-        createTopicScoreParams({
-          timeInMeshWeight: 1,
-          timeInMeshQuantum: 1000,
-          timeInMeshCap: -1
-        })
-<<<<<<< HEAD
-      )
-=======
-      ), "timeInMeshCap must be positive"
->>>>>>> dc291139
-    ).to.throw()
-    expect(() =>
-      validateTopicScoreParams(
-        createTopicScoreParams({
-          timeInMeshQuantum: 1000,
-          firstMessageDeliveriesWeight: -1
-        })
-<<<<<<< HEAD
-      )
-=======
-      ), "firstMessageDeliveriesWeight must be positive (or 0 to disable)"
->>>>>>> dc291139
-    ).to.throw()
-    expect(() =>
-      validateTopicScoreParams(
-        createTopicScoreParams({
-          timeInMeshQuantum: 1000,
-          firstMessageDeliveriesWeight: 1,
-          firstMessageDeliveriesDecay: -1
-        })
-<<<<<<< HEAD
-      )
-=======
-      ), "firstMessageDeliveriesDecay must be between 0 and 1"
->>>>>>> dc291139
-    ).to.throw()
-    expect(() =>
-      validateTopicScoreParams(
-        createTopicScoreParams({
-          timeInMeshQuantum: 1000,
-          firstMessageDeliveriesWeight: 1,
-          firstMessageDeliveriesDecay: 2
-        })
-<<<<<<< HEAD
-      )
-=======
-      ), "firstMessageDeliveriesDecay must be between 0 and 1"
->>>>>>> dc291139
-    ).to.throw()
-    expect(() =>
-      validateTopicScoreParams(
-        createTopicScoreParams({
-          timeInMeshQuantum: 1000,
-          firstMessageDeliveriesWeight: 1,
-          firstMessageDeliveriesDecay: 0.5,
-          firstMessageDeliveriesCap: -1
-        })
-<<<<<<< HEAD
-      )
-=======
-      ), "firstMessageDeliveriesCap must be positive"
->>>>>>> dc291139
-    ).to.throw()
-    expect(() =>
-      validateTopicScoreParams(
-        createTopicScoreParams({
-          timeInMeshQuantum: 1000,
-          meshMessageDeliveriesWeight: 1
-        })
-<<<<<<< HEAD
-      )
-=======
-      ), "meshMessageDeliveriesWeight must be negative (or 0 to disable)"
->>>>>>> dc291139
-    ).to.throw()
-    expect(() =>
-      validateTopicScoreParams(
-        createTopicScoreParams({
-          timeInMeshQuantum: 1000,
-          meshMessageDeliveriesWeight: -1,
-          meshMessageDeliveriesDecay: -1
-        })
-<<<<<<< HEAD
-      )
-=======
-      ), "meshMessageDeliveriesDecay must be between 0 and 1"
->>>>>>> dc291139
-    ).to.throw()
-    expect(() =>
-      validateTopicScoreParams(
-        createTopicScoreParams({
-          timeInMeshQuantum: 1000,
-          meshMessageDeliveriesWeight: -1,
-          meshMessageDeliveriesDecay: 2
-        })
-<<<<<<< HEAD
-      )
-=======
-      ), "meshMessageDeliveriesDecay must be between 0 and 1"
->>>>>>> dc291139
-    ).to.throw()
-    expect(() =>
-      validateTopicScoreParams(
-        createTopicScoreParams({
-          timeInMeshQuantum: 1000,
-          meshMessageDeliveriesWeight: -1,
-          meshMessageDeliveriesDecay: 0.5,
-          meshMessageDeliveriesCap: -1
-        })
-<<<<<<< HEAD
-      )
-=======
-      ), "meshMessageDeliveriesCap must be positive"
->>>>>>> dc291139
-    ).to.throw()
-    expect(() =>
-      validateTopicScoreParams(
-        createTopicScoreParams({
-          timeInMeshQuantum: 1000,
-          meshMessageDeliveriesWeight: -1,
-          meshMessageDeliveriesDecay: 5,
-          meshMessageDeliveriesThreshold: -3
-        })
-<<<<<<< HEAD
-      )
-=======
-      ), "meshMessageDeliveriesDecay must be between 0 and 1"
->>>>>>> dc291139
-    ).to.throw()
-    expect(() =>
-      validateTopicScoreParams(
-        createTopicScoreParams({
-          timeInMeshQuantum: 1000,
-          meshMessageDeliveriesWeight: -1,
-          meshMessageDeliveriesDecay: 0.5,
-          meshMessageDeliveriesThreshold: -3,
-          meshMessageDeliveriesWindow: -1
-        })
-<<<<<<< HEAD
-      )
-=======
-      ), "meshMessageDeliveriesThreshold must be positive"
->>>>>>> dc291139
-    ).to.throw()
-    expect(() =>
-      validateTopicScoreParams(
-        createTopicScoreParams({
-          timeInMeshQuantum: 1000,
-          meshMessageDeliveriesWeight: -1,
-          meshMessageDeliveriesDecay: 0.5,
-          meshMessageDeliveriesThreshold: 3,
-          meshMessageDeliveriesWindow: -1,
-          meshMessageDeliveriesActivation: 1
-        })
-<<<<<<< HEAD
-      )
-=======
-      ), "meshMessageDeliveriesWindow must be non-negative"
->>>>>>> dc291139
-    ).to.throw()
-    expect(() =>
-      validateTopicScoreParams(
-        createTopicScoreParams({
-          timeInMeshQuantum: 1000,
-          meshFailurePenaltyWeight: 1
-        })
-<<<<<<< HEAD
-      )
-=======
-      ), "meshFailurePenaltyWeight must be negative"
->>>>>>> dc291139
-    ).to.throw()
-    expect(() =>
-      validateTopicScoreParams(
-        createTopicScoreParams({
-          timeInMeshQuantum: 1000,
-          meshFailurePenaltyWeight: -1,
-          meshFailurePenaltyDecay: -1
-        })
-<<<<<<< HEAD
-      )
-=======
-      ), "meshFailurePenaltyDecay must be between 0 and 1"
->>>>>>> dc291139
-    ).to.throw()
-    expect(() =>
-      validateTopicScoreParams(
-        createTopicScoreParams({
-          timeInMeshQuantum: 1000,
-          meshFailurePenaltyWeight: -1,
-          meshFailurePenaltyDecay: 2
-        })
-<<<<<<< HEAD
-      )
-=======
-      ),  "meshFailurePenaltyDecay must be between 0 and 1"
->>>>>>> dc291139
-    ).to.throw()
-    expect(() =>
-      validateTopicScoreParams(
-        createTopicScoreParams({
-          timeInMeshQuantum: 1000,
-          invalidMessageDeliveriesWeight: 1
-        })
-<<<<<<< HEAD
-      )
-=======
-      ), "invalidMessageDeliveriesWeight must be negative"
->>>>>>> dc291139
-    ).to.throw()
-    expect(() =>
-      validateTopicScoreParams(
-        createTopicScoreParams({
-          timeInMeshQuantum: 1000,
-          invalidMessageDeliveriesWeight: -1,
-          invalidMessageDeliveriesDecay: -1
-        })
-<<<<<<< HEAD
-      )
-=======
-      ), "invalidMessageDeliveriesDecay must be between 0 and 1"
->>>>>>> dc291139
-    ).to.throw()
-    expect(() =>
-      validateTopicScoreParams(
-        createTopicScoreParams({
-          timeInMeshQuantum: 1000,
-          invalidMessageDeliveriesWeight: -1,
-          invalidMessageDeliveriesDecay: 2
-        })
-<<<<<<< HEAD
-      )
-=======
-      ), "invalidMessageDeliveriesDecay must be between 0 and 1"
->>>>>>> dc291139
+    expect(
+      () =>
+        validateTopicScoreParams(
+          createTopicScoreParams({
+            topicWeight: -1
+          })
+        ),
+      'topicWeight must be >= 0'
+    ).to.throw()
+    expect(
+      () =>
+        validateTopicScoreParams(
+          createTopicScoreParams({
+            timeInMeshWeight: -1,
+            timeInMeshQuantum: 1000
+          })
+        ),
+      'timeInMeshWeight must be positive (or 0 to disable)'
+    ).to.throw()
+    expect(
+      () =>
+        validateTopicScoreParams(
+          createTopicScoreParams({
+            timeInMeshWeight: 1,
+            timeInMeshQuantum: -1
+          })
+        ),
+      'timeInMeshQuantum must be positive'
+    ).to.throw()
+    expect(
+      () =>
+        validateTopicScoreParams(
+          createTopicScoreParams({
+            timeInMeshWeight: 1,
+            timeInMeshQuantum: 1000,
+            timeInMeshCap: -1
+          })
+        ),
+      'timeInMeshCap must be positive'
+    ).to.throw()
+    expect(
+      () =>
+        validateTopicScoreParams(
+          createTopicScoreParams({
+            timeInMeshQuantum: 1000,
+            firstMessageDeliveriesWeight: -1
+          })
+        ),
+      'firstMessageDeliveriesWeight must be positive (or 0 to disable)'
+    ).to.throw()
+    expect(
+      () =>
+        validateTopicScoreParams(
+          createTopicScoreParams({
+            timeInMeshQuantum: 1000,
+            firstMessageDeliveriesWeight: 1,
+            firstMessageDeliveriesDecay: -1
+          })
+        ),
+      'firstMessageDeliveriesDecay must be between 0 and 1'
+    ).to.throw()
+    expect(
+      () =>
+        validateTopicScoreParams(
+          createTopicScoreParams({
+            timeInMeshQuantum: 1000,
+            firstMessageDeliveriesWeight: 1,
+            firstMessageDeliveriesDecay: 2
+          })
+        ),
+      'firstMessageDeliveriesDecay must be between 0 and 1'
+    ).to.throw()
+    expect(
+      () =>
+        validateTopicScoreParams(
+          createTopicScoreParams({
+            timeInMeshQuantum: 1000,
+            firstMessageDeliveriesWeight: 1,
+            firstMessageDeliveriesDecay: 0.5,
+            firstMessageDeliveriesCap: -1
+          })
+        ),
+      'firstMessageDeliveriesCap must be positive'
+    ).to.throw()
+    expect(
+      () =>
+        validateTopicScoreParams(
+          createTopicScoreParams({
+            timeInMeshQuantum: 1000,
+            meshMessageDeliveriesWeight: 1
+          })
+        ),
+      'meshMessageDeliveriesWeight must be negative (or 0 to disable)'
+    ).to.throw()
+    expect(
+      () =>
+        validateTopicScoreParams(
+          createTopicScoreParams({
+            timeInMeshQuantum: 1000,
+            meshMessageDeliveriesWeight: -1,
+            meshMessageDeliveriesDecay: -1
+          })
+        ),
+      'meshMessageDeliveriesDecay must be between 0 and 1'
+    ).to.throw()
+    expect(
+      () =>
+        validateTopicScoreParams(
+          createTopicScoreParams({
+            timeInMeshQuantum: 1000,
+            meshMessageDeliveriesWeight: -1,
+            meshMessageDeliveriesDecay: 2
+          })
+        ),
+      'meshMessageDeliveriesDecay must be between 0 and 1'
+    ).to.throw()
+    expect(
+      () =>
+        validateTopicScoreParams(
+          createTopicScoreParams({
+            timeInMeshQuantum: 1000,
+            meshMessageDeliveriesWeight: -1,
+            meshMessageDeliveriesDecay: 0.5,
+            meshMessageDeliveriesCap: -1
+          })
+        ),
+      'meshMessageDeliveriesCap must be positive'
+    ).to.throw()
+    expect(
+      () =>
+        validateTopicScoreParams(
+          createTopicScoreParams({
+            timeInMeshQuantum: 1000,
+            meshMessageDeliveriesWeight: -1,
+            meshMessageDeliveriesDecay: 5,
+            meshMessageDeliveriesThreshold: -3
+          })
+        ),
+      'meshMessageDeliveriesDecay must be between 0 and 1'
+    ).to.throw()
+    expect(
+      () =>
+        validateTopicScoreParams(
+          createTopicScoreParams({
+            timeInMeshQuantum: 1000,
+            meshMessageDeliveriesWeight: -1,
+            meshMessageDeliveriesDecay: 0.5,
+            meshMessageDeliveriesThreshold: -3,
+            meshMessageDeliveriesWindow: -1
+          })
+        ),
+      'meshMessageDeliveriesThreshold must be positive'
+    ).to.throw()
+    expect(
+      () =>
+        validateTopicScoreParams(
+          createTopicScoreParams({
+            timeInMeshQuantum: 1000,
+            meshMessageDeliveriesWeight: -1,
+            meshMessageDeliveriesDecay: 0.5,
+            meshMessageDeliveriesThreshold: 3,
+            meshMessageDeliveriesWindow: -1,
+            meshMessageDeliveriesActivation: 1
+          })
+        ),
+      'meshMessageDeliveriesWindow must be non-negative'
+    ).to.throw()
+    expect(
+      () =>
+        validateTopicScoreParams(
+          createTopicScoreParams({
+            timeInMeshQuantum: 1000,
+            meshFailurePenaltyWeight: 1
+          })
+        ),
+      'meshFailurePenaltyWeight must be negative'
+    ).to.throw()
+    expect(
+      () =>
+        validateTopicScoreParams(
+          createTopicScoreParams({
+            timeInMeshQuantum: 1000,
+            meshFailurePenaltyWeight: -1,
+            meshFailurePenaltyDecay: -1
+          })
+        ),
+      'meshFailurePenaltyDecay must be between 0 and 1'
+    ).to.throw()
+    expect(
+      () =>
+        validateTopicScoreParams(
+          createTopicScoreParams({
+            timeInMeshQuantum: 1000,
+            meshFailurePenaltyWeight: -1,
+            meshFailurePenaltyDecay: 2
+          })
+        ),
+      'meshFailurePenaltyDecay must be between 0 and 1'
+    ).to.throw()
+    expect(
+      () =>
+        validateTopicScoreParams(
+          createTopicScoreParams({
+            timeInMeshQuantum: 1000,
+            invalidMessageDeliveriesWeight: 1
+          })
+        ),
+      'invalidMessageDeliveriesWeight must be negative'
+    ).to.throw()
+    expect(
+      () =>
+        validateTopicScoreParams(
+          createTopicScoreParams({
+            timeInMeshQuantum: 1000,
+            invalidMessageDeliveriesWeight: -1,
+            invalidMessageDeliveriesDecay: -1
+          })
+        ),
+      'invalidMessageDeliveriesDecay must be between 0 and 1'
+    ).to.throw()
+    expect(
+      () =>
+        validateTopicScoreParams(
+          createTopicScoreParams({
+            timeInMeshQuantum: 1000,
+            invalidMessageDeliveriesWeight: -1,
+            invalidMessageDeliveriesDecay: 2
+          })
+        ),
+      'invalidMessageDeliveriesDecay must be between 0 and 1'
     ).to.throw()
   })
   it('should not throw on valid TopicScoreParams', () => {
@@ -317,67 +275,58 @@
   const appScore = () => 0
 
   it('should throw on invalid PeerScoreParams', () => {
-    expect(() =>
-      validatePeerScoreParams(
-        createPeerScoreParams({
-          topicScoreCap: -1,
-          appSpecificScore: appScore,
-          decayInterval: 1000,
-          decayToZero: 0.01
-        })
-<<<<<<< HEAD
-      )
-=======
-      ), "topicScoreCap must be positive"
->>>>>>> dc291139
-    ).to.throw()
-    expect(() =>
-      validatePeerScoreParams(
-        createPeerScoreParams({
-          topicScoreCap: 1,
-          decayInterval: 999,
-          decayToZero: 0.01
-        })
-<<<<<<< HEAD
-      )
-=======
-      ), "decayInterval must be at least 1s"
->>>>>>> dc291139
-    ).to.throw()
-    expect(() =>
-      validatePeerScoreParams(
-        createPeerScoreParams({
-          topicScoreCap: 1,
-          appSpecificScore: appScore,
-          decayInterval: 1000,
-          decayToZero: 0.01,
-          IPColocationFactorWeight: 1
-        })
-<<<<<<< HEAD
-      )
-=======
-      ), "IPColocationFactorWeight should be negative"
->>>>>>> dc291139
-    ).to.throw()
-    expect(() =>
-      validatePeerScoreParams(
-        createPeerScoreParams({
-          topicScoreCap: 1,
-          appSpecificScore: appScore,
-          decayInterval: 1000,
-          decayToZero: 0.01,
-          IPColocationFactorWeight: -1,
-          IPColocationFactorThreshold: -1
-        })
-<<<<<<< HEAD
-      )
+    expect(
+      () =>
+        validatePeerScoreParams(
+          createPeerScoreParams({
+            topicScoreCap: -1,
+            appSpecificScore: appScore,
+            decayInterval: 1000,
+            decayToZero: 0.01
+          })
+        ),
+      'topicScoreCap must be positive'
+    ).to.throw()
+    expect(
+      () =>
+        validatePeerScoreParams(
+          createPeerScoreParams({
+            topicScoreCap: 1,
+            decayInterval: 999,
+            decayToZero: 0.01
+          })
+        ),
+      'decayInterval must be at least 1s'
+    ).to.throw()
+    expect(
+      () =>
+        validatePeerScoreParams(
+          createPeerScoreParams({
+            topicScoreCap: 1,
+            appSpecificScore: appScore,
+            decayInterval: 1000,
+            decayToZero: 0.01,
+            IPColocationFactorWeight: 1
+          })
+        ),
+      'IPColocationFactorWeight should be negative'
+    ).to.throw()
+    expect(
+      () =>
+        validatePeerScoreParams(
+          createPeerScoreParams({
+            topicScoreCap: 1,
+            appSpecificScore: appScore,
+            decayInterval: 1000,
+            decayToZero: 0.01,
+            IPColocationFactorWeight: -1,
+            IPColocationFactorThreshold: -1
+          })
+        ),
+      'IPColocationFactorThreshold should be at least 1'
     ).to.throw()
     /*
     TODO: appears to be valid config?
-=======
-      ), "IPColocationFactorThreshold should be at least 1"
-    ).to.throw()
->>>>>>> dc291139
     expect(() =>
       validatePeerScoreParams(
         createPeerScoreParams({
@@ -388,55 +337,45 @@
           IPColocationFactorWeight: -1,
           IPColocationFactorThreshold: 0.99
         })
-<<<<<<< HEAD
-      )
+      ), "IPColocationFactorThreshold should be at least 1"
     ).to.throw()
     */
-=======
-      ), "IPColocationFactorThreshold should be at least 1"
-    ).to.throw()
->>>>>>> dc291139
-    expect(() =>
-      validatePeerScoreParams(
-        createPeerScoreParams({
-          topicScoreCap: 1,
+    expect(
+      () =>
+        validatePeerScoreParams(
+          createPeerScoreParams({
+            topicScoreCap: 1,
+            appSpecificScore: appScore,
+            decayInterval: 1000,
+            decayToZero: -1,
+            IPColocationFactorWeight: -1,
+            IPColocationFactorThreshold: 1
+          })
+        ),
+      'decayToZero must be between 0 and 1'
+    ).to.throw()
+    expect(
+      () =>
+        validatePeerScoreParams(
+          createPeerScoreParams({
+            topicScoreCap: 1,
+            appSpecificScore: appScore,
+            decayInterval: 1000,
+            decayToZero: 2,
+            IPColocationFactorWeight: -1,
+            IPColocationFactorThreshold: 1
+          })
+        ),
+      'decayToZero must be between 0 and 1'
+    ).to.throw()
+    expect(() =>
+      validatePeerScoreParams(
+        createPeerScoreParams({
           appSpecificScore: appScore,
           decayInterval: 1000,
-          decayToZero: -1,
-          IPColocationFactorWeight: -1,
-          IPColocationFactorThreshold: 1
-        })
-<<<<<<< HEAD
-      )
-=======
-      ), "decayToZero must be between 0 and 1"
->>>>>>> dc291139
-    ).to.throw()
-    expect(() =>
-      validatePeerScoreParams(
-        createPeerScoreParams({
-          topicScoreCap: 1,
-          appSpecificScore: appScore,
-          decayInterval: 1000,
-          decayToZero: 2,
-          IPColocationFactorWeight: -1,
-          IPColocationFactorThreshold: 1
-        })
-<<<<<<< HEAD
-      )
-=======
-      ), "decayToZero must be between 0 and 1"
->>>>>>> dc291139
-    ).to.throw()
-    expect(() =>
-      validatePeerScoreParams(
-        createPeerScoreParams({
-          appSpecificScore: appScore,
-          decayInterval: 1000,
           decayToZero: 0.01,
           behaviourPenaltyWeight: 1
         })
-<<<<<<< HEAD
       )
     ).to.throw()
     /*
@@ -449,27 +388,21 @@
           decayToZero: 0.01,
           behaviourPenaltyWeight: -1
         })
-      )
+      ), "behaviourPenaltyWeight MUST be negative (or zero to disable)"
     ).to.throw()
     */
-=======
-      ), "behaviourPenaltyWeight MUST be negative (or zero to disable)"
-    ).to.throw()
->>>>>>> dc291139
-    expect(() =>
-      validatePeerScoreParams(
-        createPeerScoreParams({
-          appSpecificScore: appScore,
-          decayInterval: 1000,
-          decayToZero: 0.01,
-          behaviourPenaltyWeight: -1,
-          behaviourPenaltyDecay: 2
-        })
-<<<<<<< HEAD
-      )
-=======
-      ), "behaviourPenaltyDecay must be between 0 and 1"
->>>>>>> dc291139
+    expect(
+      () =>
+        validatePeerScoreParams(
+          createPeerScoreParams({
+            appSpecificScore: appScore,
+            decayInterval: 1000,
+            decayToZero: 0.01,
+            behaviourPenaltyWeight: -1,
+            behaviourPenaltyDecay: 2
+          })
+        ),
+      'behaviourPenaltyDecay must be between 0 and 1'
     ).to.throw()
     expect(() =>
       validatePeerScoreParams(
