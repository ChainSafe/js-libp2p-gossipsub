<<<<<<< HEAD
import { itBench } from '@dapplion/benchmark'
import { GossipSub } from '../../src/index.js'
import { connectPubsubNodes, createComponentsArray, denseConnect } from '../utils/create-pubsub.js'
=======
import { itBench, setBenchOpts } from '@dapplion/benchmark'
import { expect } from 'aegir/chai'
>>>>>>> 7aa91c20
import { fromString as uint8ArrayFromString } from 'uint8arrays/from-string'
import {
  connectPubsubNodes,
  createComponentsArray,
  denseConnect,
  type GossipSubAndComponents
} from '../utils/create-pubsub.js'
import { awaitEvents, checkReceivedSubscriptions, checkReceivedSubscription } from '../utils/events.js'

<<<<<<< HEAD
describe('heartbeat', function () {
=======
// eslint-disable-next-line no-only-tests/no-only-tests
describe.only('heartbeat', function () {
  this.timeout(0)
  setBenchOpts({
    maxMs: 200 * 1000,
    minMs: 120 * 1000,
    minRuns: 200
  })

>>>>>>> 7aa91c20
  const topic = 'foobar'
  const numTopic = 70
  const numPeers = 50
  const numPeersPerTopic = 30
  let numLoop = 0

  const getTopic = (i: number): string => {
    return topic + String(i)
  }

  const getTopicPeerIndices = (topic: number): number[] => {
    // peer 0 join all topics
    const peers = [0]
    // topic 0 starts from index 1
    // topic 1 starts from index 2...
    for (let i = 0; i < numPeersPerTopic - 1; i++) {
      const peerIndex = (i + topic + 1) % numPeers
      if (peerIndex !== 0) peers.push(peerIndex)
    }
    return peers
  }

  /**
   * Star topology
   * *       peer 1
   * *      /
   * peer 0  - peer 2
   * *      \
   * *       peer 3
   *
   * A topic contains peer 0 and some other peers, with numPeersPerTopic = 4
   *
   * |Topic|    Peers  |
   * |-----|-----------|
   * |  0  | 0, 1, 2, 3|
   * |  1  | 0, 2, 3, 4|
   */
  itBench({
    id: 'heartbeat',
    before: async () => {
      const psubs = await createComponentsArray({
        number: numPeers,
        init: {
          scoreParams: {
            IPColocationFactorWeight: 0
          },
          floodPublish: true,
          // TODO: why we need to configure this low score
          // probably we should tweak topic score params
          // is that why we don't have mesh peers?
          scoreThresholds: {
            gossipThreshold: -10,
            publishThreshold: -100,
            graylistThreshold: -1000
          }
        }
      })

      // build the star
      await Promise.all(psubs.slice(1).map(async (ps) => connectPubsubNodes(psubs[0], ps)))
      await Promise.all(psubs.map(async (ps) => awaitEvents(ps.pubsub, 'gossipsub:heartbeat', 2)))

      await denseConnect(psubs)

      // make sure psub 0 has `numPeers - 1` peers
      expect(psubs[0].pubsub.getPeers().length).to.be.gte(
        numPeers - 1,
        `peer 0 should have at least ${numPeers - 1} peers`
      )

      const peerIds = psubs.map((psub) => psub.components.peerId.toString())
      for (let topicIndex = 0; topicIndex < numTopic; topicIndex++) {
        const topic = getTopic(topicIndex)
        psubs.forEach((ps) => { ps.pubsub.subscribe(topic) })
        const peerIndices = getTopicPeerIndices(topicIndex)
        const peerIdsOnTopic = peerIndices.map((peerIndex) => peerIds[peerIndex])
        // peer 0 see all subscriptions from other
        const subscription = checkReceivedSubscriptions(psubs[0], peerIdsOnTopic, topic)
        // other peers should see the subsription from peer 0 to prevent PublishError.InsufficientPeers error
        const otherSubscriptions = peerIndices
          .slice(1)
          .map((peerIndex) => psubs[peerIndex])
          .map(async (psub) => checkReceivedSubscription(psub, peerIds[0], topic, 0))
        peerIndices.forEach((peerIndex) => { psubs[peerIndex].pubsub.subscribe(topic) })
        await Promise.all([subscription, ...otherSubscriptions])
      }

      // wait for heartbeats to build mesh
      await Promise.all(psubs.map(async (ps) => awaitEvents(ps.pubsub, 'gossipsub:heartbeat', 3)))

      // make sure psubs 0 have at least 10 topic peers and 4 mesh peers for each topic
      for (let i = 0; i < numTopic; i++) {
        expect((psubs[0].pubsub).getSubscribers(getTopic(i)).length).to.be.gte(
          10,
          `psub 0: topic ${i} does not have enough topic peers`
        )

        expect((psubs[0].pubsub).getMeshPeers(getTopic(i)).length).to.be.gte(
          4,
          `psub 0: topic ${i} does not have enough mesh peers`
        )
      }

      return psubs
    },
    beforeEach: async (psubs) => {
      numLoop++
      const msg = `its not a flooooood ${numLoop}`
      const promises = []
      for (let topicIndex = 0; topicIndex < numTopic; topicIndex++) {
        for (const peerIndex of getTopicPeerIndices(topicIndex)) {
          promises.push(
            psubs[peerIndex].pubsub.publish(
              getTopic(topicIndex),
              uint8ArrayFromString(psubs[peerIndex].components.peerId.toString() + msg)
            )
          )
        }
      }
      await Promise.all(promises)

      return psubs[0]
    },
    fn: async (firstPsub: GossipSubAndComponents) => {
      return (firstPsub.pubsub).heartbeat()
    }
  })
})<|MERGE_RESOLUTION|>--- conflicted
+++ resolved
@@ -1,11 +1,6 @@
-<<<<<<< HEAD
 import { itBench } from '@dapplion/benchmark'
 import { GossipSub } from '../../src/index.js'
-import { connectPubsubNodes, createComponentsArray, denseConnect } from '../utils/create-pubsub.js'
-=======
-import { itBench, setBenchOpts } from '@dapplion/benchmark'
 import { expect } from 'aegir/chai'
->>>>>>> 7aa91c20
 import { fromString as uint8ArrayFromString } from 'uint8arrays/from-string'
 import {
   connectPubsubNodes,
@@ -15,19 +10,7 @@
 } from '../utils/create-pubsub.js'
 import { awaitEvents, checkReceivedSubscriptions, checkReceivedSubscription } from '../utils/events.js'
 
-<<<<<<< HEAD
 describe('heartbeat', function () {
-=======
-// eslint-disable-next-line no-only-tests/no-only-tests
-describe.only('heartbeat', function () {
-  this.timeout(0)
-  setBenchOpts({
-    maxMs: 200 * 1000,
-    minMs: 120 * 1000,
-    minRuns: 200
-  })
-
->>>>>>> 7aa91c20
   const topic = 'foobar'
   const numTopic = 70
   const numPeers = 50
