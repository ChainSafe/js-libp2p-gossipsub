--- conflicted
+++ resolved
@@ -301,19 +301,16 @@
                 obj.prune.push(RPC.ControlPrune.codec().decode(reader, reader.uint32(), {
                   limits: opts.limits?.prune$
                 }))
-<<<<<<< HEAD
                 break
               }
               case 5: {
                 if (opts.limits?.idontwant != null && obj.idontwant.length === opts.limits.idontwant) {
-                  throw new CodeError('decode error - map field "idontwant" had too many elements', 'ERR_MAX_LENGTH')
+                  throw new MaxLengthError('Decode error - map field "idontwant" had too many elements')
                 }
 
                 obj.idontwant.push(RPC.ControlIDontWant.codec().decode(reader, reader.uint32(), {
                   limits: opts.limits?.idontwant$
                 }))
-=======
->>>>>>> 6326e4d0
                 break
               }
               default: {
@@ -732,7 +729,7 @@
             switch (tag >>> 3) {
               case 1: {
                 if (opts.limits?.messageIDs != null && obj.messageIDs.length === opts.limits.messageIDs) {
-                  throw new CodeError('decode error - map field "messageIDs" had too many elements', 'ERR_MAX_LENGTH')
+                  throw new MaxLengthError('Decode error - map field "messageIDs" had too many elements')
                 }
 
                 obj.messageIDs.push(reader.bytes())
