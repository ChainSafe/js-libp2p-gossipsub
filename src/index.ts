--- conflicted
+++ resolved
@@ -205,27 +205,26 @@
   tagMeshPeers: boolean
 
   /**
-<<<<<<< HEAD
-   * The minimum message size in bytes to be considered for sending IDONTWANT messages
-   *
-   * @default 512
-   */
-  idontwantMinDataSize?: number
-
-  /**
-   * The maximum number of IDONTWANT messages per heartbeat per peer
-   *
-   * @default 512
-   */
-  idontwantMaxMessages?: number
-=======
    * Specify what percent of peers to send gossip to. If the percent results in
    * a number smaller than `Dlazy`, `Dlazy` will be used instead.
    *
    * It should be a number between 0 and 1, with a reasonable default of 0.25
    */
   gossipFactor: number
->>>>>>> 6326e4d0
+
+  /**
+   * The minimum message size in bytes to be considered for sending IDONTWANT messages
+   *
+   * @default 512
+   */
+  idontwantMinDataSize?: number
+
+  /**
+   * The maximum number of IDONTWANT messages per heartbeat per peer
+   *
+   * @default 512
+   */
+  idontwantMaxMessages?: number
 }
 
 export interface GossipsubMessage {
@@ -486,12 +485,9 @@
       opportunisticGraftPeers: constants.GossipsubOpportunisticGraftPeers,
       opportunisticGraftTicks: constants.GossipsubOpportunisticGraftTicks,
       directConnectTicks: constants.GossipsubDirectConnectTicks,
-<<<<<<< HEAD
+      gossipFactor: constants.GossipsubGossipFactor,
       idontwantMinDataSize: constants.GossipsubIdontwantMinDataSize,
       idontwantMaxMessages: constants.GossipsubIdontwantMaxMessages,
-=======
-      gossipFactor: constants.GossipsubGossipFactor,
->>>>>>> 6326e4d0
       ...options,
       scoreParams: createPeerScoreParams(options.scoreParams),
       scoreThresholds: createPeerScoreThresholds(options.scoreThresholds)
