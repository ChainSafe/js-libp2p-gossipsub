import { pipe } from 'it-pipe'
import type { Connection, Stream } from '@libp2p/interface/connection'
import { peerIdFromBytes, peerIdFromString } from '@libp2p/peer-id'
import { type Logger, logger } from '@libp2p/logger'
import type { PeerId } from '@libp2p/interface/peer-id'
import { CustomEvent, EventEmitter } from '@libp2p/interface/events'

import { MessageCache, type MessageCacheRecord } from './message-cache.js'
import { RPC, type IRPC } from './message/rpc.js'
import * as constants from './constants.js'
import { shuffle, messageIdToString } from './utils/index.js'
import {
  PeerScore,
  type PeerScoreParams,
  type PeerScoreThresholds,
  createPeerScoreParams,
  createPeerScoreThresholds,
  type PeerScoreStatsDump
} from './score/index.js'
import { IWantTracer } from './tracer.js'
import { SimpleTimeCache } from './utils/time-cache.js'
import {
  ACCEPT_FROM_WHITELIST_DURATION_MS,
  ACCEPT_FROM_WHITELIST_MAX_MESSAGES,
  ACCEPT_FROM_WHITELIST_THRESHOLD_SCORE,
  BACKOFF_SLACK
} from './constants.js'
import {
  ChurnReason,
  getMetrics,
  IHaveIgnoreReason,
  InclusionReason,
  type Metrics,
  type MetricsRegister,
  ScorePenalty,
  type TopicStrToLabel,
  type ToSendGroupCount
} from './metrics.js'
import {
  type MsgIdFn,
  type PublishConfig,
  type TopicStr,
  type MsgIdStr,
  ValidateError,
  type PeerIdStr,
  MessageStatus,
  RejectReason,
  type RejectReasonObj,
  type FastMsgIdFn,
  type AddrInfo,
  type DataTransform,
  rejectReasonFromAcceptance,
  type MsgIdToStrFn,
  type MessageId,
  type PublishOpts
} from './types.js'
import { buildRawMessage, validateToRawMessage } from './utils/buildRawMessage.js'
import { msgIdFnStrictNoSign, msgIdFnStrictSign } from './utils/msgIdFn.js'
import { computeAllPeersScoreWeights } from './score/scoreMetrics.js'
import { getPublishConfigFromPeerId } from './utils/publishConfig.js'
import type { GossipsubOptsSpec } from './config.js'
import type {
  Message,
  PublishResult,
  PubSub,
  PubSubEvents,
  PubSubInit,
  SubscriptionChangeData,
  TopicValidatorFn
} from '@libp2p/interface/pubsub'
import { StrictSign, StrictNoSign, TopicValidatorResult } from '@libp2p/interface/pubsub'
import type { IncomingStreamData, Registrar } from '@libp2p/interface-internal/registrar'
import { removeFirstNItemsFromSet, removeItemsFromSet } from './utils/set.js'
import { pushable } from 'it-pushable'
import { InboundStream, OutboundStream } from './stream.js'
import type { Uint8ArrayList } from 'uint8arraylist'
import { decodeRpc, type DecodeRPCLimits, defaultDecodeRpcLimits } from './message/decodeRpc.js'
import type { ConnectionManager } from '@libp2p/interface-internal/connection-manager'
import type { Peer, PeerStore } from '@libp2p/interface/peer-store'
import type { Multiaddr } from '@multiformats/multiaddr'
import { multiaddrToIPStr } from './utils/multiaddr.js'

type ConnectionDirection = 'inbound' | 'outbound'

type ReceivedMessageResult =
  | { code: MessageStatus.duplicate; msgIdStr: MsgIdStr }
  | ({ code: MessageStatus.invalid; msgIdStr?: MsgIdStr } & RejectReasonObj)
  | { code: MessageStatus.valid; messageId: MessageId; msg: Message }

export const multicodec: string = constants.GossipsubIDv11

export interface GossipsubOpts extends GossipsubOptsSpec, PubSubInit {
  /** if dial should fallback to floodsub */
  fallbackToFloodsub: boolean
  /** if self-published messages should be sent to all peers */
  floodPublish: boolean
  /** whether PX is enabled; this should be enabled in bootstrappers and other well connected/trusted nodes. */
  doPX: boolean
  /** peers with which we will maintain direct connections */
  directPeers: AddrInfo[]
  /**
   * If true will not forward messages to mesh peers until reportMessageValidationResult() is called.
   * Messages will be cached in mcache for some time after which they are evicted. Calling
   * reportMessageValidationResult() after the message is dropped from mcache won't forward the message.
   */
  asyncValidation: boolean
  /** Do not throw `InsufficientPeers` error if publishing to zero peers */
  allowPublishToZeroPeers: boolean
  /** Do not throw `PublishError.Duplicate` if publishing duplicate messages */
  ignoreDuplicatePublishError: boolean
  /** For a single stream, await processing each RPC before processing the next */
  awaitRpcHandler: boolean
  /** For a single RPC, await processing each message before processing the next */
  awaitRpcMessageHandler: boolean

  /** message id function */
  msgIdFn: MsgIdFn
  /** fast message id function */
  fastMsgIdFn: FastMsgIdFn
  /** Uint8Array message id to string function */
  msgIdToStrFn: MsgIdToStrFn
  /** override the default MessageCache */
  messageCache: MessageCache
  /** peer score parameters */
  scoreParams: Partial<PeerScoreParams>
  /** peer score thresholds */
  scoreThresholds: Partial<PeerScoreThresholds>
  /** customize GossipsubIWantFollowupTime in order not to apply IWANT penalties */
  gossipsubIWantFollowupMs: number

  /** override constants for fine tuning */
  prunePeers?: number
  pruneBackoff?: number
  unsubcribeBackoff?: number
  graftFloodThreshold?: number
  opportunisticGraftPeers?: number
  opportunisticGraftTicks?: number
  directConnectTicks?: number

  dataTransform?: DataTransform
  metricsRegister?: MetricsRegister | null
  metricsTopicStrToLabel?: TopicStrToLabel

  // Debug
  /** Prefix tag for debug logs */
  debugName?: string

  /**
   * Specify the maximum number of inbound gossipsub protocol
   * streams that are allowed to be open concurrently
   */
  maxInboundStreams?: number

  /**
   * Specify the maximum number of outbound gossipsub protocol
   * streams that are allowed to be open concurrently
   */
  maxOutboundStreams?: number

  /**
   * Specify max buffer size in bytes for OutboundStream.
   * If full it will throw and reject sending any more data.
   */
  maxOutboundBufferSize?: number

  /**
   * Specify max size to skip decoding messages whose data
   * section exceeds this size.
   *
   */
  maxInboundDataLength?: number

  /**
   * If provided, only allow topics in this list
   */
  allowedTopics?: string[] | Set<string>

  /**
   * Limits to bound protobuf decoding
   */
  decodeRpcLimits?: DecodeRPCLimits
}

export interface GossipsubMessage {
  propagationSource: PeerId
  msgId: MsgIdStr
  msg: Message
}

export interface GossipsubEvents extends PubSubEvents {
  'gossipsub:heartbeat': CustomEvent
  'gossipsub:message': CustomEvent<GossipsubMessage>
}

enum GossipStatusCode {
  started,
  stopped
}

type GossipStatus =
  | {
      code: GossipStatusCode.started
      registrarTopologyIds: string[]
      heartbeatTimeout: ReturnType<typeof setTimeout>
      hearbeatStartMs: number
    }
  | {
      code: GossipStatusCode.stopped
    }

interface GossipOptions extends GossipsubOpts {
  scoreParams: PeerScoreParams
  scoreThresholds: PeerScoreThresholds
}

interface AcceptFromWhitelistEntry {
  /** number of messages accepted since recomputing the peer's score */
  messagesAccepted: number
  /** have to recompute score after this time */
  acceptUntil: number
}

export interface GossipSubComponents {
  peerId: PeerId
  peerStore: PeerStore
  registrar: Registrar
  connectionManager: ConnectionManager
}

export class GossipSub extends EventEmitter<GossipsubEvents> implements PubSub<GossipsubEvents> {
  /**
   * The signature policy to follow by default
   */
  public readonly globalSignaturePolicy: typeof StrictSign | typeof StrictNoSign
  public multicodecs: string[] = [constants.GossipsubIDv11, constants.GossipsubIDv10]

  private publishConfig: PublishConfig | undefined

  private readonly dataTransform: DataTransform | undefined

  // State

  public readonly peers = new Set<PeerIdStr>()
  public readonly streamsInbound = new Map<PeerIdStr, InboundStream>()
  public readonly streamsOutbound = new Map<PeerIdStr, OutboundStream>()

  /** Ensures outbound streams are created sequentially */
  private outboundInflightQueue = pushable<{ peerId: PeerId; connection: Connection }>({ objectMode: true })

  /** Direct peers */
  public readonly direct = new Set<PeerIdStr>()

  /** Floodsub peers */
  private readonly floodsubPeers = new Set<PeerIdStr>()

  /** Cache of seen messages */
  private readonly seenCache: SimpleTimeCache<void>

  /**
   * Map of peer id and AcceptRequestWhileListEntry
   */
  private readonly acceptFromWhitelist = new Map<PeerIdStr, AcceptFromWhitelistEntry>()

  /**
   * Map of topics to which peers are subscribed to
   */
  private readonly topics = new Map<TopicStr, Set<PeerIdStr>>()

  /**
   * List of our subscriptions
   */
  private readonly subscriptions = new Set<TopicStr>()

  /**
   * Map of topic meshes
   * topic => peer id set
   */
  public readonly mesh = new Map<TopicStr, Set<PeerIdStr>>()

  /**
   * Map of topics to set of peers. These mesh peers are the ones to which we are publishing without a topic membership
   * topic => peer id set
   */
  public readonly fanout = new Map<TopicStr, Set<PeerIdStr>>()

  /**
   * Map of last publish time for fanout topics
   * topic => last publish time
   */
  private readonly fanoutLastpub = new Map<TopicStr, number>()

  /**
   * Map of pending messages to gossip
   * peer id => control messages
   */
  public readonly gossip = new Map<PeerIdStr, RPC.IControlIHave[]>()

  /**
   * Map of control messages
   * peer id => control message
   */
  public readonly control = new Map<PeerIdStr, RPC.IControlMessage>()

  /**
   * Number of IHAVEs received from peer in the last heartbeat
   */
  private readonly peerhave = new Map<PeerIdStr, number>()

  /** Number of messages we have asked from peer in the last heartbeat */
  private readonly iasked = new Map<PeerIdStr, number>()

  /** Prune backoff map */
  private readonly backoff = new Map<TopicStr, Map<PeerIdStr, number>>()

  /**
   * Connection direction cache, marks peers with outbound connections
   * peer id => direction
   */
  private readonly outbound = new Map<PeerIdStr, boolean>()
  private readonly msgIdFn: MsgIdFn

  /**
   * A fast message id function used for internal message de-duplication
   */
  private readonly fastMsgIdFn: FastMsgIdFn | undefined

  private readonly msgIdToStrFn: MsgIdToStrFn

  /** Maps fast message-id to canonical message-id */
  private readonly fastMsgIdCache: SimpleTimeCache<MsgIdStr> | undefined

  /**
   * Short term cache for published message ids. This is used for penalizing peers sending
   * our own messages back if the messages are anonymous or use a random author.
   */
  private readonly publishedMessageIds: SimpleTimeCache<void>

  /**
   * A message cache that contains the messages for last few heartbeat ticks
   */
  private readonly mcache: MessageCache

  /** Peer score tracking */
  public readonly score: PeerScore

  /**
   * Custom validator function per topic.
   * Must return or resolve quickly (< 100ms) to prevent causing penalties for late messages.
   * If you need to apply validation that may require longer times use `asyncValidation` option and callback the
   * validation result through `Gossipsub.reportValidationResult`
   */
  public readonly topicValidators = new Map<TopicStr, TopicValidatorFn>()

  /**
   * Make this protected so child class may want to redirect to its own log.
   */
  protected readonly log: Logger

  /**
   * Number of heartbeats since the beginning of time
   * This allows us to amortize some resource cleanup -- eg: backoff cleanup
   */
  private heartbeatTicks = 0

  /**
   * Tracks IHAVE/IWANT promises broken by peers
   */
  readonly gossipTracer: IWantTracer

  private readonly components: GossipSubComponents

  private directPeerInitial: ReturnType<typeof setTimeout> | null = null

  public static multicodec: string = constants.GossipsubIDv11

  // Options
  readonly opts: Required<GossipOptions>
  private readonly decodeRpcLimits: DecodeRPCLimits

  private readonly metrics: Metrics | null
  private status: GossipStatus = { code: GossipStatusCode.stopped }
  private maxInboundStreams?: number
  private maxOutboundStreams?: number
  private allowedTopics: Set<TopicStr> | null

  private heartbeatTimer: {
    _intervalId: ReturnType<typeof setInterval> | undefined
    runPeriodically: (fn: () => void, period: number) => void
    cancel: () => void
  } | null = null

  constructor(components: GossipSubComponents, options: Partial<GossipsubOpts> = {}) {
    super()

    const opts = {
      fallbackToFloodsub: true,
      floodPublish: true,
      doPX: false,
      directPeers: [],
      D: constants.GossipsubD,
      Dlo: constants.GossipsubDlo,
      Dhi: constants.GossipsubDhi,
      Dscore: constants.GossipsubDscore,
      Dout: constants.GossipsubDout,
      Dlazy: constants.GossipsubDlazy,
      heartbeatInterval: constants.GossipsubHeartbeatInterval,
      fanoutTTL: constants.GossipsubFanoutTTL,
      mcacheLength: constants.GossipsubHistoryLength,
      mcacheGossip: constants.GossipsubHistoryGossip,
      seenTTL: constants.GossipsubSeenTTL,
      gossipsubIWantFollowupMs: constants.GossipsubIWantFollowupTime,
      prunePeers: constants.GossipsubPrunePeers,
      pruneBackoff: constants.GossipsubPruneBackoff,
      unsubcribeBackoff: constants.GossipsubUnsubscribeBackoff,
      graftFloodThreshold: constants.GossipsubGraftFloodThreshold,
      opportunisticGraftPeers: constants.GossipsubOpportunisticGraftPeers,
      opportunisticGraftTicks: constants.GossipsubOpportunisticGraftTicks,
      directConnectTicks: constants.GossipsubDirectConnectTicks,
      ...options,
      scoreParams: createPeerScoreParams(options.scoreParams),
      scoreThresholds: createPeerScoreThresholds(options.scoreThresholds)
    }

    this.components = components
    this.decodeRpcLimits = opts.decodeRpcLimits ?? defaultDecodeRpcLimits

    this.globalSignaturePolicy = opts.globalSignaturePolicy ?? StrictSign

    // Also wants to get notified of peers connected using floodsub
    if (opts.fallbackToFloodsub) {
      this.multicodecs.push(constants.FloodsubID)
    }

    // From pubsub
    this.log = logger(opts.debugName ?? 'libp2p:gossipsub')

    // Gossipsub

    this.opts = opts as Required<GossipOptions>
    this.direct = new Set(opts.directPeers.map((p) => p.id.toString()))
    this.seenCache = new SimpleTimeCache<void>({ validityMs: opts.seenTTL })
    this.publishedMessageIds = new SimpleTimeCache<void>({ validityMs: opts.seenTTL })

    if (options.msgIdFn) {
      // Use custom function
      this.msgIdFn = options.msgIdFn
    } else {
      switch (this.globalSignaturePolicy) {
        case StrictSign:
          this.msgIdFn = msgIdFnStrictSign
          break
        case StrictNoSign:
          this.msgIdFn = msgIdFnStrictNoSign
          break
      }
    }

    if (options.fastMsgIdFn) {
      this.fastMsgIdFn = options.fastMsgIdFn
      this.fastMsgIdCache = new SimpleTimeCache<MsgIdStr>({ validityMs: opts.seenTTL })
    }

    // By default, gossipsub only provide a browser friendly function to convert Uint8Array message id to string.
    this.msgIdToStrFn = options.msgIdToStrFn ?? messageIdToString

    this.mcache = options.messageCache || new MessageCache(opts.mcacheGossip, opts.mcacheLength, this.msgIdToStrFn)

    if (options.dataTransform) {
      this.dataTransform = options.dataTransform
    }

    if (options.metricsRegister) {
      if (!options.metricsTopicStrToLabel) {
        throw Error('Must set metricsTopicStrToLabel with metrics')
      }

      // in theory, each topic has its own meshMessageDeliveriesWindow param
      // however in lodestar, we configure it mostly the same so just pick the max of positive ones
      // (some topics have meshMessageDeliveriesWindow as 0)
      const maxMeshMessageDeliveriesWindowMs = Math.max(
        ...Object.values(opts.scoreParams.topics).map((topicParam) => topicParam.meshMessageDeliveriesWindow),
        constants.DEFAULT_METRIC_MESH_MESSAGE_DELIVERIES_WINDOWS
      )

      const metrics = getMetrics(options.metricsRegister, options.metricsTopicStrToLabel, {
        gossipPromiseExpireSec: this.opts.gossipsubIWantFollowupMs / 1000,
        behaviourPenaltyThreshold: opts.scoreParams.behaviourPenaltyThreshold,
        maxMeshMessageDeliveriesWindowSec: maxMeshMessageDeliveriesWindowMs / 1000
      })

      metrics.mcacheSize.addCollect(() => this.onScrapeMetrics(metrics))
      for (const protocol of this.multicodecs) {
        metrics.protocolsEnabled.set({ protocol }, 1)
      }

      this.metrics = metrics
    } else {
      this.metrics = null
    }

    this.gossipTracer = new IWantTracer(this.opts.gossipsubIWantFollowupMs, this.msgIdToStrFn, this.metrics)

    /**
     * libp2p
     */
    this.score = new PeerScore(this.opts.scoreParams, this.metrics, {
      scoreCacheValidityMs: opts.heartbeatInterval
    })

    this.maxInboundStreams = options.maxInboundStreams
    this.maxOutboundStreams = options.maxOutboundStreams

    this.allowedTopics = opts.allowedTopics ? new Set(opts.allowedTopics) : null
  }

  getPeers(): PeerId[] {
    return [...this.peers.keys()].map((str) => peerIdFromString(str))
  }

  isStarted(): boolean {
    return this.status.code === GossipStatusCode.started
  }

  // LIFECYCLE METHODS

  /**
   * Mounts the gossipsub protocol onto the libp2p node and sends our
   * our subscriptions to every peer connected
   */
  async start(): Promise<void> {
    // From pubsub
    if (this.isStarted()) {
      return
    }

    this.log('starting')

    this.publishConfig = await getPublishConfigFromPeerId(this.globalSignaturePolicy, this.components.peerId)

    // Create the outbound inflight queue
    // This ensures that outbound stream creation happens sequentially
    this.outboundInflightQueue = pushable({ objectMode: true })
    pipe(this.outboundInflightQueue, async (source) => {
      for await (const { peerId, connection } of source) {
        await this.createOutboundStream(peerId, connection)
      }
    }).catch((e) => this.log.error('outbound inflight queue error', e))

    // set direct peer addresses in the address book
    await Promise.all(
      this.opts.directPeers.map(async (p) => {
        await this.components.peerStore.merge(p.id, {
          multiaddrs: p.addrs
        })
      })
    )

    const registrar = this.components.registrar
    // Incoming streams
    // Called after a peer dials us
    await Promise.all(
      this.multicodecs.map((multicodec) =>
        registrar.handle(multicodec, this.onIncomingStream.bind(this), {
          maxInboundStreams: this.maxInboundStreams,
          maxOutboundStreams: this.maxOutboundStreams
        })
      )
    )

    // # How does Gossipsub interact with libp2p? Rough guide from Mar 2022
    //
    // ## Setup:
    // Gossipsub requests libp2p to callback, TBD
    //
    // `this.libp2p.handle()` registers a handler for `/meshsub/1.1.0` and other Gossipsub protocols
    // The handler callback is registered in libp2p Upgrader.protocols map.
    //
    // Upgrader receives an inbound connection from some transport and (`Upgrader.upgradeInbound`):
    // - Adds encryption (NOISE in our case)
    // - Multiplex stream
    // - Create a muxer and register that for each new stream call Upgrader.protocols handler
    //
    // ## Topology
    // - new instance of Topology (unlinked to libp2p) with handlers
    // - registar.register(topology)

    // register protocol with topology
    // Topology callbacks called on connection manager changes
    const topology = {
      onConnect: this.onPeerConnected.bind(this),
      onDisconnect: this.onPeerDisconnected.bind(this)
    }
    const registrarTopologyIds = await Promise.all(
      this.multicodecs.map((multicodec) => registrar.register(multicodec, topology))
    )

    // Schedule to start heartbeat after `GossipsubHeartbeatInitialDelay`
    const heartbeatTimeout = setTimeout(this.runHeartbeat, constants.GossipsubHeartbeatInitialDelay)
    // Then, run heartbeat every `heartbeatInterval` offset by `GossipsubHeartbeatInitialDelay`

    this.status = {
      code: GossipStatusCode.started,
      registrarTopologyIds,
      heartbeatTimeout: heartbeatTimeout,
      hearbeatStartMs: Date.now() + constants.GossipsubHeartbeatInitialDelay
    }

    this.score.start()
    // connect to direct peers
    this.directPeerInitial = setTimeout(() => {
      Promise.resolve()
        .then(async () => {
          await Promise.all(Array.from(this.direct).map(async (id) => await this.connect(id)))
        })
        .catch((err) => {
          this.log(err)
        })
    }, constants.GossipsubDirectConnectInitialDelay)

    this.log('started')
  }

  /**
   * Unmounts the gossipsub protocol and shuts down every connection
   */
  async stop(): Promise<void> {
    this.log('stopping')
    // From pubsub

    if (this.status.code !== GossipStatusCode.started) {
      return
    }

    const { registrarTopologyIds } = this.status
    this.status = { code: GossipStatusCode.stopped }

    // unregister protocol and handlers
    const registrar = this.components.registrar
    await Promise.all(this.multicodecs.map((multicodec) => registrar.unhandle(multicodec)))
    registrarTopologyIds.forEach((id) => registrar.unregister(id))

    this.outboundInflightQueue.end()

    for (const outboundStream of this.streamsOutbound.values()) {
      outboundStream.close()
    }
    this.streamsOutbound.clear()

    for (const inboundStream of this.streamsInbound.values()) {
      inboundStream.close()
    }
    this.streamsInbound.clear()

    this.peers.clear()
    this.subscriptions.clear()

    // Gossipsub

    if (this.heartbeatTimer) {
      this.heartbeatTimer.cancel()
      this.heartbeatTimer = null
    }

    this.score.stop()

    this.mesh.clear()
    this.fanout.clear()
    this.fanoutLastpub.clear()
    this.gossip.clear()
    this.control.clear()
    this.peerhave.clear()
    this.iasked.clear()
    this.backoff.clear()
    this.outbound.clear()
    this.gossipTracer.clear()
    this.seenCache.clear()
    if (this.fastMsgIdCache) this.fastMsgIdCache.clear()
    if (this.directPeerInitial) clearTimeout(this.directPeerInitial)

    this.log('stopped')
  }

  /** FOR DEBUG ONLY - Dump peer stats for all peers. Data is cloned, safe to mutate */
  dumpPeerScoreStats(): PeerScoreStatsDump {
    return this.score.dumpPeerScoreStats()
  }

  /**
   * On an inbound stream opened
   */
  private onIncomingStream({ stream, connection }: IncomingStreamData) {
    if (!this.isStarted()) {
      return
    }

    const peerId = connection.remotePeer
    // add peer to router
    this.addPeer(peerId, connection.direction, connection.remoteAddr)
    // create inbound stream
    this.createInboundStream(peerId, stream)
    // attempt to create outbound stream
    this.outboundInflightQueue.push({ peerId, connection })
  }

  /**
   * Registrar notifies an established connection with pubsub protocol
   */
  private onPeerConnected(peerId: PeerId, connection: Connection): void {
    this.metrics?.newConnectionCount.inc({ status: connection.status })
    // libp2p may emit a closed connection and never issue peer:disconnect event
    // see https://github.com/ChainSafe/js-libp2p-gossipsub/issues/398
    if (!this.isStarted() || connection.status !== 'open') {
      return
    }

    this.addPeer(peerId, connection.direction, connection.remoteAddr)
    this.outboundInflightQueue.push({ peerId, connection })
  }

  /**
   * Registrar notifies a closing connection with pubsub protocol
   */
  private onPeerDisconnected(peerId: PeerId): void {
    this.log('connection ended %p', peerId)
    this.removePeer(peerId)
  }

  private async createOutboundStream(peerId: PeerId, connection: Connection): Promise<void> {
    if (!this.isStarted()) {
      return
    }

    const id = peerId.toString()

    if (!this.peers.has(id)) {
      return
    }

    // TODO make this behavior more robust
    // This behavior is different than for inbound streams
    // If an outbound stream already exists, don't create a new stream
    if (this.streamsOutbound.has(id)) {
      return
    }

    try {
      const stream = new OutboundStream(
        await connection.newStream(this.multicodecs),
        (e) => this.log.error('outbound pipe error', e),
        { maxBufferSize: this.opts.maxOutboundBufferSize }
      )

      this.log('create outbound stream %p', peerId)

      this.streamsOutbound.set(id, stream)

      const protocol = stream.protocol
      if (protocol === constants.FloodsubID) {
        this.floodsubPeers.add(id)
      }
      this.metrics?.peersPerProtocol.inc({ protocol }, 1)

      // Immediately send own subscriptions via the newly attached stream
      if (this.subscriptions.size > 0) {
        this.log('send subscriptions to', id)
        this.sendSubscriptions(id, Array.from(this.subscriptions), true)
      }
    } catch (e) {
      this.log.error('createOutboundStream error', e)
    }
  }

  private async createInboundStream(peerId: PeerId, stream: Stream): Promise<void> {
    if (!this.isStarted()) {
      return
    }

    const id = peerId.toString()

    if (!this.peers.has(id)) {
      return
    }

    // TODO make this behavior more robust
    // This behavior is different than for outbound streams
    // If a peer initiates a new inbound connection
    // we assume that one is the new canonical inbound stream
    const priorInboundStream = this.streamsInbound.get(id)
    if (priorInboundStream !== undefined) {
      this.log('replacing existing inbound steam %s', id)
      priorInboundStream.close()
    }

    this.log('create inbound stream %s', id)

    const inboundStream = new InboundStream(stream, { maxDataLength: this.opts.maxInboundDataLength })
    this.streamsInbound.set(id, inboundStream)

    this.pipePeerReadStream(peerId, inboundStream.source).catch((err) => this.log(err))
  }

  /**
   * Add a peer to the router
   */
  private addPeer(peerId: PeerId, direction: ConnectionDirection, addr: Multiaddr): void {
    const id = peerId.toString()

    if (!this.peers.has(id)) {
      this.log('new peer %p', peerId)

      this.peers.add(id)

      // Add to peer scoring
      this.score.addPeer(id)
      const currentIP = multiaddrToIPStr(addr)
      if (currentIP !== null) {
        this.score.addIP(id, currentIP)
      } else {
        this.log('Added peer has no IP in current address %s %s', id, addr.toString())
      }

      // track the connection direction. Don't allow to unset outbound
      if (!this.outbound.has(id)) {
        this.outbound.set(id, direction === 'outbound')
      }
    }
  }

  /**
   * Removes a peer from the router
   */
  private removePeer(peerId: PeerId): void {
    const id = peerId.toString()

    if (!this.peers.has(id)) {
      return
    }

    // delete peer
    this.log('delete peer %p', peerId)
    this.peers.delete(id)

    const outboundStream = this.streamsOutbound.get(id)
    const inboundStream = this.streamsInbound.get(id)

    if (outboundStream) {
      this.metrics?.peersPerProtocol.inc({ protocol: outboundStream.protocol }, -1)
    }

    // close streams
    outboundStream?.close()
    inboundStream?.close()

    // remove streams
    this.streamsOutbound.delete(id)
    this.streamsInbound.delete(id)

    // remove peer from topics map
    for (const peers of this.topics.values()) {
      peers.delete(id)
    }

    // Remove this peer from the mesh
    for (const [topicStr, peers] of this.mesh) {
      if (peers.delete(id) === true) {
        this.metrics?.onRemoveFromMesh(topicStr, ChurnReason.Dc, 1)
      }
    }

    // Remove this peer from the fanout
    for (const peers of this.fanout.values()) {
      peers.delete(id)
    }

    // Remove from floodsubPeers
    this.floodsubPeers.delete(id)
    // Remove from gossip mapping
    this.gossip.delete(id)
    // Remove from control mapping
    this.control.delete(id)
    // Remove from backoff mapping
    this.outbound.delete(id)

    // Remove from peer scoring
    this.score.removePeer(id)

    this.acceptFromWhitelist.delete(id)
  }

  // API METHODS

  get started(): boolean {
    return this.status.code === GossipStatusCode.started
  }

  /**
   * Get a the peer-ids in a topic mesh
   */
  getMeshPeers(topic: TopicStr): PeerIdStr[] {
    const peersInTopic = this.mesh.get(topic)
    return peersInTopic ? Array.from(peersInTopic) : []
  }

  /**
   * Get a list of the peer-ids that are subscribed to one topic.
   */
  getSubscribers(topic: TopicStr): PeerId[] {
    const peersInTopic = this.topics.get(topic)
    return (peersInTopic ? Array.from(peersInTopic) : []).map((str) => peerIdFromString(str))
  }

  /**
   * Get the list of topics which the peer is subscribed to.
   */
  getTopics(): TopicStr[] {
    return Array.from(this.subscriptions)
  }

  // TODO: Reviewing Pubsub API

  // MESSAGE METHODS

  /**
   * Responsible for processing each RPC message received by other peers.
   */
  private async pipePeerReadStream(peerId: PeerId, stream: AsyncIterable<Uint8ArrayList>): Promise<void> {
    try {
      await pipe(stream, async (source) => {
        for await (const data of source) {
          try {
            // TODO: Check max gossip message size, before decodeRpc()
            const rpcBytes = data.subarray()
            // Note: This function may throw, it must be wrapped in a try {} catch {} to prevent closing the stream.
            // TODO: What should we do if the entire RPC is invalid?
            const rpc = decodeRpc(rpcBytes, this.decodeRpcLimits)

            this.metrics?.onRpcRecv(rpc, rpcBytes.length)

            // Since processRpc may be overridden entirely in unsafe ways,
            // the simplest/safest option here is to wrap in a function and capture all errors
            // to prevent a top-level unhandled exception
            // This processing of rpc messages should happen without awaiting full validation/execution of prior messages
            if (this.opts.awaitRpcHandler) {
              try {
                await this.handleReceivedRpc(peerId, rpc)
              } catch (err) {
                this.metrics?.onRpcRecvError()
                this.log(err)
              }
            } else {
              this.handleReceivedRpc(peerId, rpc).catch((err) => {
                this.metrics?.onRpcRecvError()
                this.log(err)
              })
            }
          } catch (e) {
            this.metrics?.onRpcDataError()
            this.log(e as Error)
          }
        }
      })
    } catch (err) {
      this.metrics?.onPeerReadStreamError()
      this.handlePeerReadStreamError(err as Error, peerId)
    }
  }

  /**
   * Handle error when read stream pipe throws, less of the functional use but more
   * to for testing purposes to spy on the error handling
   * */
  private handlePeerReadStreamError(err: Error, peerId: PeerId): void {
    this.log.error(err)
    this.onPeerDisconnected(peerId)
  }

  /**
   * Handles an rpc request from a peer
   */
  public async handleReceivedRpc(from: PeerId, rpc: IRPC): Promise<void> {
    // Check if peer is graylisted in which case we ignore the event
    if (!this.acceptFrom(from.toString())) {
      this.log('received message from unacceptable peer %p', from)
      this.metrics?.rpcRecvNotAccepted.inc()
      return
    }

    const subscriptions = rpc.subscriptions ? rpc.subscriptions.length : 0
    const messages = rpc.messages ? rpc.messages.length : 0
    let ihave = 0
    let iwant = 0
    let graft = 0
    let prune = 0
    if (rpc.control) {
      if (rpc.control.ihave) ihave = rpc.control.ihave.length
      if (rpc.control.iwant) iwant = rpc.control.iwant.length
      if (rpc.control.graft) graft = rpc.control.graft.length
      if (rpc.control.prune) prune = rpc.control.prune.length
    }
    this.log(
      `rpc.from ${from.toString()} subscriptions ${subscriptions} messages ${messages} ihave ${ihave} iwant ${iwant} graft ${graft} prune ${prune}`
    )

    // Handle received subscriptions
    if (rpc.subscriptions && rpc.subscriptions.length > 0) {
      // update peer subscriptions

      const subscriptions: { topic: TopicStr; subscribe: boolean }[] = []

      rpc.subscriptions.forEach((subOpt) => {
        const topic = subOpt.topic
        const subscribe = subOpt.subscribe === true

        if (topic != null) {
          if (this.allowedTopics && !this.allowedTopics.has(topic)) {
            // Not allowed: subscription data-structures are not bounded by topic count
            // TODO: Should apply behaviour penalties?
            return
          }

          this.handleReceivedSubscription(from, topic, subscribe)

          subscriptions.push({ topic, subscribe })
        }
      })

      this.dispatchEvent(
        new CustomEvent<SubscriptionChangeData>('subscription-change', {
          detail: { peerId: from, subscriptions }
        })
      )
    }

    // Handle messages
    // TODO: (up to limit)
    if (rpc.messages) {
      for (const message of rpc.messages) {
        if (this.allowedTopics && !this.allowedTopics.has(message.topic)) {
          // Not allowed: message cache data-structures are not bounded by topic count
          // TODO: Should apply behaviour penalties?
          continue
        }

        const handleReceivedMessagePromise = this.handleReceivedMessage(from, message)
          // Should never throw, but handle just in case
          .catch((err) => {
            this.metrics?.onMsgRecvError(message.topic)
            this.log(err)
          })

        if (this.opts.awaitRpcMessageHandler) {
          await handleReceivedMessagePromise
        }
      }
    }

    // Handle control messages
    if (rpc.control) {
      await this.handleControlMessage(from.toString(), rpc.control)
    }
  }

  /**
   * Handles a subscription change from a peer
   */
  private handleReceivedSubscription(from: PeerId, topic: TopicStr, subscribe: boolean): void {
    this.log('subscription update from %p topic %s', from, topic)

    let topicSet = this.topics.get(topic)
    if (topicSet == null) {
      topicSet = new Set()
      this.topics.set(topic, topicSet)
    }

    if (subscribe) {
      // subscribe peer to new topic
      topicSet.add(from.toString())
    } else {
      // unsubscribe from existing topic
      topicSet.delete(from.toString())
    }

    // TODO: rust-libp2p has A LOT more logic here
  }

  /**
   * Handles a newly received message from an RPC.
   * May forward to all peers in the mesh.
   */
  private async handleReceivedMessage(from: PeerId, rpcMsg: RPC.IMessage): Promise<void> {
    this.metrics?.onMsgRecvPreValidation(rpcMsg.topic)

    const validationResult = await this.validateReceivedMessage(from, rpcMsg)

    this.metrics?.onPrevalidationResult(rpcMsg.topic, validationResult.code)

    switch (validationResult.code) {
      case MessageStatus.duplicate:
        // Report the duplicate
        this.score.duplicateMessage(from.toString(), validationResult.msgIdStr, rpcMsg.topic)
        // due to the collision of fastMsgIdFn, 2 different messages may end up the same fastMsgId
        // so we need to also mark the duplicate message as delivered or the promise is not resolved
        // and peer gets penalized. See https://github.com/ChainSafe/js-libp2p-gossipsub/pull/385
        this.gossipTracer.deliverMessage(validationResult.msgIdStr, true)
        this.mcache.observeDuplicate(validationResult.msgIdStr, from.toString())
        return

      case MessageStatus.invalid:
        // invalid messages received
        // metrics.register_invalid_message(&raw_message.topic)
        // Tell peer_score about reject
        // Reject the original source, and any duplicates we've seen from other peers.
        if (validationResult.msgIdStr) {
          const msgIdStr = validationResult.msgIdStr
          this.score.rejectMessage(from.toString(), msgIdStr, rpcMsg.topic, validationResult.reason)
          this.gossipTracer.rejectMessage(msgIdStr, validationResult.reason)
        } else {
          this.score.rejectInvalidMessage(from.toString(), rpcMsg.topic)
        }

        this.metrics?.onMsgRecvInvalid(rpcMsg.topic, validationResult)
        return

      case MessageStatus.valid:
        // Tells score that message arrived (but is maybe not fully validated yet).
        // Consider the message as delivered for gossip promises.
        this.score.validateMessage(validationResult.messageId.msgIdStr)
        this.gossipTracer.deliverMessage(validationResult.messageId.msgIdStr)

        // Add the message to our memcache
        // if no validation is required, mark the message as validated
        this.mcache.put(validationResult.messageId, rpcMsg, !this.opts.asyncValidation)

        // Dispatch the message to the user if we are subscribed to the topic
        if (this.subscriptions.has(rpcMsg.topic)) {
          const isFromSelf = this.components.peerId.equals(from)

          if (!isFromSelf || this.opts.emitSelf) {
            super.dispatchEvent(
              new CustomEvent<GossipsubMessage>('gossipsub:message', {
                detail: {
                  propagationSource: from,
                  msgId: validationResult.messageId.msgIdStr,
                  msg: validationResult.msg
                }
              })
            )
            // TODO: Add option to switch between emit per topic or all messages in one
            super.dispatchEvent(new CustomEvent<Message>('message', { detail: validationResult.msg }))
          }
        }

        // Forward the message to mesh peers, if no validation is required
        // If asyncValidation is ON, expect the app layer to call reportMessageValidationResult(), then forward
        if (!this.opts.asyncValidation) {
          // TODO: in rust-libp2p
          // .forward_msg(&msg_id, raw_message, Some(propagation_source))
          this.forwardMessage(validationResult.messageId.msgIdStr, rpcMsg, from.toString())
        }
    }
  }

  /**
   * Handles a newly received message from an RPC.
   * May forward to all peers in the mesh.
   */
  private async validateReceivedMessage(
    propagationSource: PeerId,
    rpcMsg: RPC.IMessage
  ): Promise<ReceivedMessageResult> {
    // Fast message ID stuff
    const fastMsgIdStr = this.fastMsgIdFn?.(rpcMsg)
    const msgIdCached = fastMsgIdStr !== undefined ? this.fastMsgIdCache?.get(fastMsgIdStr) : undefined

    if (msgIdCached) {
      // This message has been seen previously. Ignore it
      return { code: MessageStatus.duplicate, msgIdStr: msgIdCached }
    }

    // Perform basic validation on message and convert to RawGossipsubMessage for fastMsgIdFn()
    const validationResult = await validateToRawMessage(this.globalSignaturePolicy, rpcMsg)

    if (!validationResult.valid) {
      return { code: MessageStatus.invalid, reason: RejectReason.Error, error: validationResult.error }
    }

    const msg = validationResult.message

    // Try and perform the data transform to the message. If it fails, consider it invalid.
    try {
      if (this.dataTransform) {
        msg.data = this.dataTransform.inboundTransform(rpcMsg.topic, msg.data)
      }
    } catch (e) {
      this.log('Invalid message, transform failed', e)
      return { code: MessageStatus.invalid, reason: RejectReason.Error, error: ValidateError.TransformFailed }
    }

    // TODO: Check if message is from a blacklisted source or propagation origin
    // - Reject any message from a blacklisted peer
    // - Also reject any message that originated from a blacklisted peer
    // - reject messages claiming to be from ourselves but not locally published

    // Calculate the message id on the transformed data.
    const msgId = await this.msgIdFn(msg)
    const msgIdStr = this.msgIdToStrFn(msgId)
    const messageId = { msgId, msgIdStr }

    // Add the message to the duplicate caches
    if (fastMsgIdStr !== undefined && this.fastMsgIdCache) {
      const collision = this.fastMsgIdCache.put(fastMsgIdStr, msgIdStr)
      if (collision) {
        this.metrics?.fastMsgIdCacheCollision.inc()
      }
    }

    if (this.seenCache.has(msgIdStr)) {
      return { code: MessageStatus.duplicate, msgIdStr }
    } else {
      this.seenCache.put(msgIdStr)
    }

    // (Optional) Provide custom validation here with dynamic validators per topic
    // NOTE: This custom topicValidator() must resolve fast (< 100ms) to allow scores
    // to not penalize peers for long validation times.
    const topicValidator = this.topicValidators.get(rpcMsg.topic)
    if (topicValidator != null) {
      let acceptance: TopicValidatorResult
      // Use try {} catch {} in case topicValidator() is synchronous
      try {
        acceptance = await topicValidator(propagationSource, msg)
      } catch (e) {
        const errCode = (e as { code: string }).code
        if (errCode === constants.ERR_TOPIC_VALIDATOR_IGNORE) acceptance = TopicValidatorResult.Ignore
        if (errCode === constants.ERR_TOPIC_VALIDATOR_REJECT) acceptance = TopicValidatorResult.Reject
        else acceptance = TopicValidatorResult.Ignore
      }

      if (acceptance !== TopicValidatorResult.Accept) {
        return { code: MessageStatus.invalid, reason: rejectReasonFromAcceptance(acceptance), msgIdStr }
      }
    }

    return { code: MessageStatus.valid, messageId, msg }
  }

  /**
   * Return score of a peer.
   */
  getScore(peerId: PeerIdStr): number {
    return this.score.score(peerId)
  }

  /**
   * Send an rpc object to a peer with subscriptions
   */
  private sendSubscriptions(toPeer: PeerIdStr, topics: string[], subscribe: boolean): void {
    this.sendRpc(toPeer, {
      subscriptions: topics.map((topic) => ({ topic, subscribe }))
    })
  }

  /**
   * Handles an rpc control message from a peer
   */
  private async handleControlMessage(id: PeerIdStr, controlMsg: RPC.IControlMessage): Promise<void> {
    if (controlMsg === undefined) {
      return
    }

    const iwant = controlMsg.ihave ? this.handleIHave(id, controlMsg.ihave) : []
    const ihave = controlMsg.iwant ? this.handleIWant(id, controlMsg.iwant) : []
    const prune = controlMsg.graft ? await this.handleGraft(id, controlMsg.graft) : []
    controlMsg.prune && (await this.handlePrune(id, controlMsg.prune))

    if (!iwant.length && !ihave.length && !prune.length) {
      return
    }

    const sent = this.sendRpc(id, { messages: ihave, control: { iwant, prune } })
    const iwantMessageIds = iwant[0]?.messageIDs
    if (iwantMessageIds) {
      if (sent) {
        this.gossipTracer.addPromise(id, iwantMessageIds)
      } else {
        this.metrics?.iwantPromiseUntracked.inc(1)
      }
    }
  }

  /**
   * Whether to accept a message from a peer
   */
  public acceptFrom(id: PeerIdStr): boolean {
    if (this.direct.has(id)) {
      return true
    }

    const now = Date.now()
    const entry = this.acceptFromWhitelist.get(id)

    if (entry && entry.messagesAccepted < ACCEPT_FROM_WHITELIST_MAX_MESSAGES && entry.acceptUntil >= now) {
      entry.messagesAccepted += 1
      return true
    }

    const score = this.score.score(id)
    if (score >= ACCEPT_FROM_WHITELIST_THRESHOLD_SCORE) {
      // peer is unlikely to be able to drop its score to `graylistThreshold`
      // after 128 messages or 1s
      this.acceptFromWhitelist.set(id, {
        messagesAccepted: 0,
        acceptUntil: now + ACCEPT_FROM_WHITELIST_DURATION_MS
      })
    } else {
      this.acceptFromWhitelist.delete(id)
    }

    return score >= this.opts.scoreThresholds.graylistThreshold
  }

  /**
   * Handles IHAVE messages
   */
  private handleIHave(id: PeerIdStr, ihave: RPC.IControlIHave[]): RPC.IControlIWant[] {
    if (!ihave.length) {
      return []
    }

    // we ignore IHAVE gossip from any peer whose score is below the gossips threshold
    const score = this.score.score(id)
    if (score < this.opts.scoreThresholds.gossipThreshold) {
      this.log('IHAVE: ignoring peer %s with score below threshold [ score = %d ]', id, score)
      this.metrics?.ihaveRcvIgnored.inc({ reason: IHaveIgnoreReason.LowScore })
      return []
    }

    // IHAVE flood protection
    const peerhave = (this.peerhave.get(id) ?? 0) + 1
    this.peerhave.set(id, peerhave)
    if (peerhave > constants.GossipsubMaxIHaveMessages) {
      this.log(
        'IHAVE: peer %s has advertised too many times (%d) within this heartbeat interval; ignoring',
        id,
        peerhave
      )
      this.metrics?.ihaveRcvIgnored.inc({ reason: IHaveIgnoreReason.MaxIhave })
      return []
    }

    const iasked = this.iasked.get(id) ?? 0
    if (iasked >= constants.GossipsubMaxIHaveLength) {
      this.log('IHAVE: peer %s has already advertised too many messages (%d); ignoring', id, iasked)
      this.metrics?.ihaveRcvIgnored.inc({ reason: IHaveIgnoreReason.MaxIasked })
      return []
    }

    // string msgId => msgId
    const iwant = new Map<MsgIdStr, Uint8Array>()

    ihave.forEach(({ topicID, messageIDs }) => {
      if (!topicID || !messageIDs || !this.mesh.has(topicID)) {
        return
      }

      let idonthave = 0

      messageIDs.forEach((msgId) => {
        const msgIdStr = this.msgIdToStrFn(msgId)
        if (!this.seenCache.has(msgIdStr)) {
          iwant.set(msgIdStr, msgId)
          idonthave++
        }
      })

      this.metrics?.onIhaveRcv(topicID, messageIDs.length, idonthave)
    })

    if (!iwant.size) {
      return []
    }

    let iask = iwant.size
    if (iask + iasked > constants.GossipsubMaxIHaveLength) {
      iask = constants.GossipsubMaxIHaveLength - iasked
    }

    this.log('IHAVE: Asking for %d out of %d messages from %s', iask, iwant.size, id)

    let iwantList = Array.from(iwant.values())
    // ask in random order
    shuffle(iwantList)

    // truncate to the messages we are actually asking for and update the iasked counter
    iwantList = iwantList.slice(0, iask)
    this.iasked.set(id, iasked + iask)

    // do not add gossipTracer promise here until a successful sendRpc()

    return [
      {
        messageIDs: iwantList
      }
    ]
  }

  /**
   * Handles IWANT messages
   * Returns messages to send back to peer
   */
  private handleIWant(id: PeerIdStr, iwant: RPC.IControlIWant[]): RPC.IMessage[] {
    if (!iwant.length) {
      return []
    }

    // we don't respond to IWANT requests from any per whose score is below the gossip threshold
    const score = this.score.score(id)
    if (score < this.opts.scoreThresholds.gossipThreshold) {
      this.log('IWANT: ignoring peer %s with score below threshold [score = %d]', id, score)
      return []
    }

    const ihave = new Map<MsgIdStr, RPC.IMessage>()
    const iwantByTopic = new Map<TopicStr, number>()
    let iwantDonthave = 0

    iwant.forEach(({ messageIDs }) => {
      messageIDs &&
        messageIDs.forEach((msgId) => {
          const msgIdStr = this.msgIdToStrFn(msgId)
          const entry = this.mcache.getWithIWantCount(msgIdStr, id)
          if (entry == null) {
            iwantDonthave++
            return
          }

          iwantByTopic.set(entry.msg.topic, 1 + (iwantByTopic.get(entry.msg.topic) ?? 0))

          if (entry.count > constants.GossipsubGossipRetransmission) {
            this.log('IWANT: Peer %s has asked for message %s too many times: ignoring request', id, msgId)
            return
          }

          ihave.set(msgIdStr, entry.msg)
        })
    })

    this.metrics?.onIwantRcv(iwantByTopic, iwantDonthave)

    if (!ihave.size) {
      this.log('IWANT: Could not provide any wanted messages to %s', id)
      return []
    }

    this.log('IWANT: Sending %d messages to %s', ihave.size, id)

    return Array.from(ihave.values())
  }

  /**
   * Handles Graft messages
   */
  private async handleGraft(id: PeerIdStr, graft: RPC.IControlGraft[]): Promise<RPC.IControlPrune[]> {
    const prune: TopicStr[] = []
    const score = this.score.score(id)
    const now = Date.now()
    let doPX = this.opts.doPX

    graft.forEach(({ topicID }) => {
      if (!topicID) {
        return
      }
      const peersInMesh = this.mesh.get(topicID)
      if (!peersInMesh) {
        // don't do PX when there is an unknown topic to avoid leaking our peers
        doPX = false
        // spam hardening: ignore GRAFTs for unknown topics
        return
      }

      // check if peer is already in the mesh; if so do nothing
      if (peersInMesh.has(id)) {
        return
      }

      // we don't GRAFT to/from direct peers; complain loudly if this happens
      if (this.direct.has(id)) {
        this.log('GRAFT: ignoring request from direct peer %s', id)
        // this is possibly a bug from a non-reciprical configuration; send a PRUNE
        prune.push(topicID)
        // but don't px
        doPX = false
        return
      }

      // make sure we are not backing off that peer
      const expire = this.backoff.get(topicID)?.get(id)
      if (typeof expire === 'number' && now < expire) {
        this.log('GRAFT: ignoring backed off peer %s', id)
        // add behavioral penalty
        this.score.addPenalty(id, 1, ScorePenalty.GraftBackoff)
        // no PX
        doPX = false
        // check the flood cutoff -- is the GRAFT coming too fast?
        const floodCutoff = expire + this.opts.graftFloodThreshold - this.opts.pruneBackoff
        if (now < floodCutoff) {
          // extra penalty
          this.score.addPenalty(id, 1, ScorePenalty.GraftBackoff)
        }
        // refresh the backoff
        this.addBackoff(id, topicID)
        prune.push(topicID)
        return
      }

      // check the score
      if (score < 0) {
        // we don't GRAFT peers with negative score
        this.log('GRAFT: ignoring peer %s with negative score: score=%d, topic=%s', id, score, topicID)
        // we do send them PRUNE however, because it's a matter of protocol correctness
        prune.push(topicID)
        // but we won't PX to them
        doPX = false
        // add/refresh backoff so that we don't reGRAFT too early even if the score decays
        this.addBackoff(id, topicID)
        return
      }

      // check the number of mesh peers; if it is at (or over) Dhi, we only accept grafts
      // from peers with outbound connections; this is a defensive check to restrict potential
      // mesh takeover attacks combined with love bombing
      if (peersInMesh.size >= this.opts.Dhi && !this.outbound.get(id)) {
        prune.push(topicID)
        this.addBackoff(id, topicID)
        return
      }

      this.log('GRAFT: Add mesh link from %s in %s', id, topicID)
      this.score.graft(id, topicID)
      peersInMesh.add(id)

      this.metrics?.onAddToMesh(topicID, InclusionReason.Subscribed, 1)
    })

    if (!prune.length) {
      return []
    }

<<<<<<< HEAD
    await this.components.peerStore.merge(peerIdFromString(id), {
      tags: {
        'gossipsub-mesh-peer': {
          value: 100 // value should be 0-100
        }
      }
    })

    return await Promise.all(prune.map((topic) => this.makePrune(id, topic, doPX)))
=======
    const onUnsubscribe = false
    return await Promise.all(prune.map((topic) => this.makePrune(id, topic, doPX, onUnsubscribe)))
>>>>>>> a2981f95
  }

  /**
   * Handles Prune messages
   */
  private async handlePrune(id: PeerIdStr, prune: RPC.IControlPrune[]): Promise<void> {
    const score = this.score.score(id)

    for (const { topicID, backoff, peers } of prune) {
      if (topicID == null) {
        continue
      }

      const peersInMesh = this.mesh.get(topicID)
      if (!peersInMesh) {
        return
      }

      this.log('PRUNE: Remove mesh link to %s in %s', id, topicID)
      this.score.prune(id, topicID)
      if (peersInMesh.has(id)) {
        peersInMesh.delete(id)
        this.metrics?.onRemoveFromMesh(topicID, ChurnReason.Prune, 1)
      }

      // is there a backoff specified by the peer? if so obey it
      if (typeof backoff === 'number' && backoff > 0) {
        this.doAddBackoff(id, topicID, backoff * 1000)
      } else {
        this.addBackoff(id, topicID)
      }

      // PX
      if (peers && peers.length) {
        // we ignore PX from peers with insufficient scores
        if (score < this.opts.scoreThresholds.acceptPXThreshold) {
          this.log(
            'PRUNE: ignoring PX from peer %s with insufficient score [score = %d, topic = %s]',
            id,
            score,
            topicID
          )
          continue
        }
        await this.pxConnect(peers)
      }
    }

    await this.components.peerStore.save(peerIdFromString(id), {
      tags: {
        'gossipsub-mesh-peer': {}
      }
    })
  }

  /**
   * Add standard backoff log for a peer in a topic
   */
  private addBackoff(id: PeerIdStr, topic: TopicStr): void {
    this.doAddBackoff(id, topic, this.opts.pruneBackoff)
  }

  /**
   * Add backoff expiry interval for a peer in a topic
   *
   * @param id
   * @param topic
   * @param intervalMs - backoff duration in milliseconds
   */
  private doAddBackoff(id: PeerIdStr, topic: TopicStr, intervalMs: number): void {
    let backoff = this.backoff.get(topic)
    if (!backoff) {
      backoff = new Map()
      this.backoff.set(topic, backoff)
    }
    const expire = Date.now() + intervalMs
    const existingExpire = backoff.get(id) ?? 0
    if (existingExpire < expire) {
      backoff.set(id, expire)
    }
  }

  /**
   * Apply penalties from broken IHAVE/IWANT promises
   */
  private applyIwantPenalties(): void {
    this.gossipTracer.getBrokenPromises().forEach((count, p) => {
      this.log("peer %s didn't follow up in %d IWANT requests; adding penalty", p, count)
      this.score.addPenalty(p, count, ScorePenalty.BrokenPromise)
    })
  }

  /**
   * Clear expired backoff expiries
   */
  private clearBackoff(): void {
    // we only clear once every GossipsubPruneBackoffTicks ticks to avoid iterating over the maps too much
    if (this.heartbeatTicks % constants.GossipsubPruneBackoffTicks !== 0) {
      return
    }

    const now = Date.now()
    this.backoff.forEach((backoff, topic) => {
      backoff.forEach((expire, id) => {
        // add some slack time to the expiration, see https://github.com/libp2p/specs/pull/289
        if (expire + BACKOFF_SLACK * this.opts.heartbeatInterval < now) {
          backoff.delete(id)
        }
      })
      if (backoff.size === 0) {
        this.backoff.delete(topic)
      }
    })
  }

  /**
   * Maybe reconnect to direct peers
   */
  private async directConnect(): Promise<void> {
    const toconnect: string[] = []
    this.direct.forEach((id) => {
      if (!this.streamsOutbound.has(id)) {
        toconnect.push(id)
      }
    })

    await Promise.all(toconnect.map(async (id) => await this.connect(id)))
  }

  /**
   * Maybe attempt connection given signed peer records
   */
  private async pxConnect(peers: RPC.IPeerInfo[]): Promise<void> {
    if (peers.length > this.opts.prunePeers) {
      shuffle(peers)
      peers = peers.slice(0, this.opts.prunePeers)
    }
    const toconnect: string[] = []

    await Promise.all(
      peers.map(async (pi) => {
        if (!pi.peerID) {
          return
        }

        const peer = peerIdFromBytes(pi.peerID)
        const p = peer.toString()

        if (this.peers.has(p)) {
          return
        }

        if (!pi.signedPeerRecord) {
          toconnect.push(p)
          return
        }

        // The peer sent us a signed record
        // This is not a record from the peer who sent the record, but another peer who is connected with it
        // Ensure that it is valid
        try {
          if (!(await this.components.peerStore.consumePeerRecord(pi.signedPeerRecord, peer))) {
            this.log('bogus peer record obtained through px: could not add peer record to address book')
            return
          }
          toconnect.push(p)
        } catch (e) {
          this.log('bogus peer record obtained through px: invalid signature or not a peer record')
        }
      })
    )

    if (!toconnect.length) {
      return
    }

    await Promise.all(toconnect.map(async (id) => await this.connect(id)))
  }

  /**
   * Connect to a peer using the gossipsub protocol
   */
  private async connect(id: PeerIdStr): Promise<void> {
    this.log('Initiating connection with %s', id)
    const peerId = peerIdFromString(id)
    const connection = await this.components.connectionManager.openConnection(peerId)
    for (const multicodec of this.multicodecs) {
      for (const topology of this.components.registrar.getTopologies(multicodec)) {
        topology.onConnect?.(peerId, connection)
      }
    }
  }

  /**
   * Subscribes to a topic
   */
  subscribe(topic: TopicStr): void {
    if (this.status.code !== GossipStatusCode.started) {
      throw new Error('Pubsub has not started')
    }

    if (!this.subscriptions.has(topic)) {
      this.subscriptions.add(topic)

      for (const peerId of this.peers.keys()) {
        this.sendSubscriptions(peerId, [topic], true)
      }
    }

    this.join(topic)
  }

  /**
   * Unsubscribe to a topic
   */
  unsubscribe(topic: TopicStr): void {
    if (this.status.code !== GossipStatusCode.started) {
      throw new Error('Pubsub is not started')
    }

    const wasSubscribed = this.subscriptions.delete(topic)

    this.log('unsubscribe from %s - am subscribed %s', topic, wasSubscribed)

    if (wasSubscribed) {
      for (const peerId of this.peers.keys()) {
        this.sendSubscriptions(peerId, [topic], false)
      }
    }

    this.leave(topic)
  }

  /**
   * Join topic
   */
  private join(topic: TopicStr): void {
    if (this.status.code !== GossipStatusCode.started) {
      throw new Error('Gossipsub has not started')
    }

    // if we are already in the mesh, return
    if (this.mesh.has(topic)) {
      return
    }

    this.log('JOIN %s', topic)
    this.metrics?.onJoin(topic)

    const toAdd = new Set<PeerIdStr>()
    const backoff = this.backoff.get(topic)

    // check if we have mesh_n peers in fanout[topic] and add them to the mesh if we do,
    // removing the fanout entry.
    const fanoutPeers = this.fanout.get(topic)
    if (fanoutPeers) {
      // Remove fanout entry and the last published time
      this.fanout.delete(topic)
      this.fanoutLastpub.delete(topic)

      // remove explicit peers, peers with negative scores, and backoffed peers
      fanoutPeers.forEach((id) => {
        if (!this.direct.has(id) && this.score.score(id) >= 0 && (!backoff || !backoff.has(id))) {
          toAdd.add(id)
        }
      })

      this.metrics?.onAddToMesh(topic, InclusionReason.Fanout, toAdd.size)
    }

    // check if we need to get more peers, which we randomly select
    if (toAdd.size < this.opts.D) {
      const fanoutCount = toAdd.size
      const newPeers = this.getRandomGossipPeers(
        topic,
        this.opts.D,
        (id: PeerIdStr): boolean =>
          // filter direct peers and peers with negative score
          !toAdd.has(id) && !this.direct.has(id) && this.score.score(id) >= 0 && (!backoff || !backoff.has(id))
      )

      newPeers.forEach((peer) => {
        toAdd.add(peer)
      })

      this.metrics?.onAddToMesh(topic, InclusionReason.Random, toAdd.size - fanoutCount)
    }

    this.mesh.set(topic, toAdd)

    toAdd.forEach((id) => {
      this.log('JOIN: Add mesh link to %s in %s', id, topic)
      this.sendGraft(id, topic)

      // rust-libp2p
      // - peer_score.graft()
      // - Self::control_pool_add()
      // - peer_added_to_mesh()
    })
  }

  /**
   * Leave topic
   */
  private leave(topic: TopicStr): void {
    if (this.status.code !== GossipStatusCode.started) {
      throw new Error('Gossipsub has not started')
    }

    this.log('LEAVE %s', topic)
    this.metrics?.onLeave(topic)

    // Send PRUNE to mesh peers
    const meshPeers = this.mesh.get(topic)
    if (meshPeers) {
      Promise.all(
        Array.from(meshPeers).map(async (id) => {
          this.log('LEAVE: Remove mesh link to %s in %s', id, topic)
          return await this.sendPrune(id, topic)
        })
      ).catch((err) => {
        this.log('Error sending prunes to mesh peers', err)
      })
      this.mesh.delete(topic)
    }
  }

  private selectPeersToForward(topic: TopicStr, propagationSource?: PeerIdStr, excludePeers?: Set<PeerIdStr>) {
    const tosend = new Set<PeerIdStr>()

    // Add explicit peers
    const peersInTopic = this.topics.get(topic)
    if (peersInTopic) {
      this.direct.forEach((peer) => {
        if (peersInTopic.has(peer) && propagationSource !== peer && !excludePeers?.has(peer)) {
          tosend.add(peer)
        }
      })

      // As of Mar 2022, spec + golang-libp2p include this while rust-libp2p does not
      // rust-libp2p: https://github.com/libp2p/rust-libp2p/blob/6cc3b4ec52c922bfcf562a29b5805c3150e37c75/protocols/gossipsub/src/behaviour.rs#L2693
      // spec: https://github.com/libp2p/specs/blob/10712c55ab309086a52eec7d25f294df4fa96528/pubsub/gossipsub/gossipsub-v1.0.md?plain=1#L361
      this.floodsubPeers.forEach((peer) => {
        if (
          peersInTopic.has(peer) &&
          propagationSource !== peer &&
          !excludePeers?.has(peer) &&
          this.score.score(peer) >= this.opts.scoreThresholds.publishThreshold
        ) {
          tosend.add(peer)
        }
      })
    }

    // add mesh peers
    const meshPeers = this.mesh.get(topic)
    if (meshPeers && meshPeers.size > 0) {
      meshPeers.forEach((peer) => {
        if (propagationSource !== peer && !excludePeers?.has(peer)) {
          tosend.add(peer)
        }
      })
    }

    return tosend
  }

  private selectPeersToPublish(topic: TopicStr): {
    tosend: Set<PeerIdStr>
    tosendCount: ToSendGroupCount
  } {
    const tosend = new Set<PeerIdStr>()
    const tosendCount: ToSendGroupCount = {
      direct: 0,
      floodsub: 0,
      mesh: 0,
      fanout: 0
    }

    const peersInTopic = this.topics.get(topic)
    if (peersInTopic) {
      // flood-publish behavior
      // send to direct peers and _all_ peers meeting the publishThreshold
      if (this.opts.floodPublish) {
        peersInTopic.forEach((id) => {
          if (this.direct.has(id)) {
            tosend.add(id)
            tosendCount.direct++
          } else if (this.score.score(id) >= this.opts.scoreThresholds.publishThreshold) {
            tosend.add(id)
            tosendCount.floodsub++
          }
        })
      } else {
        // non-flood-publish behavior
        // send to direct peers, subscribed floodsub peers
        // and some mesh peers above publishThreshold

        // direct peers (if subscribed)
        this.direct.forEach((id) => {
          if (peersInTopic.has(id)) {
            tosend.add(id)
            tosendCount.direct++
          }
        })

        // floodsub peers
        // Note: if there are no floodsub peers, we save a loop through peersInTopic Map
        this.floodsubPeers.forEach((id) => {
          if (peersInTopic.has(id) && this.score.score(id) >= this.opts.scoreThresholds.publishThreshold) {
            tosend.add(id)
            tosendCount.floodsub++
          }
        })

        // Gossipsub peers handling
        const meshPeers = this.mesh.get(topic)
        if (meshPeers && meshPeers.size > 0) {
          meshPeers.forEach((peer) => {
            tosend.add(peer)
            tosendCount.mesh++
          })
        }

        // We are not in the mesh for topic, use fanout peers
        else {
          const fanoutPeers = this.fanout.get(topic)
          if (fanoutPeers && fanoutPeers.size > 0) {
            fanoutPeers.forEach((peer) => {
              tosend.add(peer)
              tosendCount.fanout++
            })
          }

          // We have no fanout peers, select mesh_n of them and add them to the fanout
          else {
            // If we are not in the fanout, then pick peers in topic above the publishThreshold
            const newFanoutPeers = this.getRandomGossipPeers(topic, this.opts.D, (id) => {
              return this.score.score(id) >= this.opts.scoreThresholds.publishThreshold
            })

            if (newFanoutPeers.size > 0) {
              // eslint-disable-line max-depth
              this.fanout.set(topic, newFanoutPeers)

              newFanoutPeers.forEach((peer) => {
                // eslint-disable-line max-depth
                tosend.add(peer)
                tosendCount.fanout++
              })
            }
          }

          // We are publishing to fanout peers - update the time we published
          this.fanoutLastpub.set(topic, Date.now())
        }
      }
    }

    return { tosend, tosendCount }
  }

  /**
   * Forwards a message from our peers.
   *
   * For messages published by us (the app layer), this class uses `publish`
   */
  private forwardMessage(
    msgIdStr: string,
    rawMsg: RPC.IMessage,
    propagationSource?: PeerIdStr,
    excludePeers?: Set<PeerIdStr>
  ): void {
    // message is fully validated inform peer_score
    if (propagationSource) {
      this.score.deliverMessage(propagationSource, msgIdStr, rawMsg.topic)
    }

    const tosend = this.selectPeersToForward(rawMsg.topic, propagationSource, excludePeers)

    // Note: Don't throw if tosend is empty, we can have a mesh with a single peer

    // forward the message to peers
    tosend.forEach((id) => {
      // sendRpc may mutate RPC message on piggyback, create a new message for each peer
      this.sendRpc(id, { messages: [rawMsg] })
    })

    this.metrics?.onForwardMsg(rawMsg.topic, tosend.size)
  }

  /**
   * App layer publishes a message to peers, return number of peers this message is published to
   * Note: `async` due to crypto only if `StrictSign`, otherwise it's a sync fn.
   *
   * For messages not from us, this class uses `forwardMessage`.
   */
  async publish(topic: TopicStr, data: Uint8Array, opts?: PublishOpts): Promise<PublishResult> {
    const startMs = Date.now()
    const transformedData = this.dataTransform ? this.dataTransform.outboundTransform(topic, data) : data

    if (this.publishConfig == null) {
      throw Error('PublishError.Uninitialized')
    }

    // Prepare raw message with user's publishConfig
    const { raw: rawMsg, msg } = await buildRawMessage(this.publishConfig, topic, data, transformedData)

    // calculate the message id from the un-transformed data
    const msgId = await this.msgIdFn(msg)
    const msgIdStr = this.msgIdToStrFn(msgId)

    // Current publish opt takes precedence global opts, while preserving false value
    const ignoreDuplicatePublishError = opts?.ignoreDuplicatePublishError ?? this.opts.ignoreDuplicatePublishError

    if (this.seenCache.has(msgIdStr)) {
      // This message has already been seen. We don't re-publish messages that have already
      // been published on the network.
      if (ignoreDuplicatePublishError) {
        this.metrics?.onPublishDuplicateMsg(topic)
        return { recipients: [] }
      }
      throw Error('PublishError.Duplicate')
    }

    const { tosend, tosendCount } = this.selectPeersToPublish(topic)
    const willSendToSelf = this.opts.emitSelf === true && this.subscriptions.has(topic)

    // Current publish opt takes precedence global opts, while preserving false value
    const allowPublishToZeroPeers = opts?.allowPublishToZeroPeers ?? this.opts.allowPublishToZeroPeers

    if (tosend.size === 0 && !allowPublishToZeroPeers && !willSendToSelf) {
      throw Error('PublishError.InsufficientPeers')
    }

    // If the message isn't a duplicate and we have sent it to some peers add it to the
    // duplicate cache and memcache.
    this.seenCache.put(msgIdStr)
    // all published messages are valid
    this.mcache.put({ msgId, msgIdStr }, rawMsg, true)

    // If the message is anonymous or has a random author add it to the published message ids cache.
    this.publishedMessageIds.put(msgIdStr)

    // Send to set of peers aggregated from direct, mesh, fanout
    for (const id of tosend) {
      // sendRpc may mutate RPC message on piggyback, create a new message for each peer
      const sent = this.sendRpc(id, { messages: [rawMsg] })

      // did not actually send the message
      if (!sent) {
        tosend.delete(id)
      }
    }

    const durationMs = Date.now() - startMs
    this.metrics?.onPublishMsg(
      topic,
      tosendCount,
      tosend.size,
      rawMsg.data != null ? rawMsg.data.length : 0,
      durationMs
    )

    // Dispatch the message to the user if we are subscribed to the topic
    if (willSendToSelf) {
      tosend.add(this.components.peerId.toString())

      super.dispatchEvent(
        new CustomEvent<GossipsubMessage>('gossipsub:message', {
          detail: {
            propagationSource: this.components.peerId,
            msgId: msgIdStr,
            msg
          }
        })
      )
      // TODO: Add option to switch between emit per topic or all messages in one
      super.dispatchEvent(new CustomEvent<Message>('message', { detail: msg }))
    }

    return {
      recipients: Array.from(tosend.values()).map((str) => peerIdFromString(str))
    }
  }

  /**
   * This function should be called when `asyncValidation` is `true` after
   * the message got validated by the caller. Messages are stored in the `mcache` and
   * validation is expected to be fast enough that the messages should still exist in the cache.
   * There are three possible validation outcomes and the outcome is given in acceptance.
   *
   * If acceptance = `MessageAcceptance.Accept` the message will get propagated to the
   * network. The `propagation_source` parameter indicates who the message was received by and
   * will not be forwarded back to that peer.
   *
   * If acceptance = `MessageAcceptance.Reject` the message will be deleted from the memcache
   * and the P₄ penalty will be applied to the `propagationSource`.
   *
   * If acceptance = `MessageAcceptance.Ignore` the message will be deleted from the memcache
   * but no P₄ penalty will be applied.
   *
   * This function will return true if the message was found in the cache and false if was not
   * in the cache anymore.
   *
   * This should only be called once per message.
   */
  reportMessageValidationResult(msgId: MsgIdStr, propagationSource: PeerIdStr, acceptance: TopicValidatorResult): void {
    let cacheEntry: MessageCacheRecord | null

    if (acceptance === TopicValidatorResult.Accept) {
      cacheEntry = this.mcache.validate(msgId)

      if (cacheEntry != null) {
        const { message: rawMsg, originatingPeers } = cacheEntry
        // message is fully validated inform peer_score
        this.score.deliverMessage(propagationSource, msgId, rawMsg.topic)

        this.forwardMessage(msgId, cacheEntry.message, propagationSource, originatingPeers)
      }
      // else, Message not in cache. Ignoring forwarding
    }

    // Not valid
    else {
      cacheEntry = this.mcache.remove(msgId)

      if (cacheEntry) {
        const rejectReason = rejectReasonFromAcceptance(acceptance)
        const { message: rawMsg, originatingPeers } = cacheEntry

        // Tell peer_score about reject
        // Reject the original source, and any duplicates we've seen from other peers.
        this.score.rejectMessage(propagationSource, msgId, rawMsg.topic, rejectReason)
        for (const peer of originatingPeers) {
          this.score.rejectMessage(peer, msgId, rawMsg.topic, rejectReason)
        }
      }
      // else, Message not in cache. Ignoring forwarding
    }

    const firstSeenTimestampMs = this.score.messageFirstSeenTimestampMs(msgId)
    this.metrics?.onReportValidation(cacheEntry, acceptance, firstSeenTimestampMs)
  }

  /**
   * Sends a GRAFT message to a peer
   */
  private sendGraft(id: PeerIdStr, topic: string): void {
    const graft = [
      {
        topicID: topic
      }
    ]

    this.sendRpc(id, { control: { graft } })
  }

  /**
   * Sends a PRUNE message to a peer
   */
  private async sendPrune(id: PeerIdStr, topic: string): Promise<void> {
    // this is only called from leave() function
    const onUnsubscribe = true
    const prune = [await this.makePrune(id, topic, this.opts.doPX, onUnsubscribe)]

    this.sendRpc(id, { control: { prune } })
  }

  /**
   * Send an rpc object to a peer
   */
  private sendRpc(id: PeerIdStr, rpc: IRPC): boolean {
    const outboundStream = this.streamsOutbound.get(id)
    if (!outboundStream) {
      this.log(`Cannot send RPC to ${id} as there is no open stream to it available`)
      return false
    }

    // piggyback control message retries
    const ctrl = this.control.get(id)
    if (ctrl) {
      this.piggybackControl(id, rpc, ctrl)
      this.control.delete(id)
    }

    // piggyback gossip
    const ihave = this.gossip.get(id)
    if (ihave) {
      this.piggybackGossip(id, rpc, ihave)
      this.gossip.delete(id)
    }

    const rpcBytes = RPC.encode(rpc).finish()
    try {
      outboundStream.push(rpcBytes)
    } catch (e) {
      this.log.error(`Cannot send rpc to ${id}`, e)

      // if the peer had control messages or gossip, re-attach
      if (ctrl) {
        this.control.set(id, ctrl)
      }
      if (ihave) {
        this.gossip.set(id, ihave)
      }

      return false
    }

    this.metrics?.onRpcSent(rpc, rpcBytes.length)

    return true
  }

  /** Mutates `outRpc` adding graft and prune control messages */
  public piggybackControl(id: PeerIdStr, outRpc: IRPC, ctrl: RPC.IControlMessage): void {
    if (ctrl.graft) {
      if (!outRpc.control) outRpc.control = {}
      if (!outRpc.control.graft) outRpc.control.graft = []
      for (const graft of ctrl.graft) {
        if (graft.topicID && this.mesh.get(graft.topicID)?.has(id)) {
          outRpc.control.graft.push(graft)
        }
      }
    }

    if (ctrl.prune) {
      if (!outRpc.control) outRpc.control = {}
      if (!outRpc.control.prune) outRpc.control.prune = []
      for (const prune of ctrl.prune) {
        if (prune.topicID && !this.mesh.get(prune.topicID)?.has(id)) {
          outRpc.control.prune.push(prune)
        }
      }
    }
  }

  /** Mutates `outRpc` adding ihave control messages */
  private piggybackGossip(id: PeerIdStr, outRpc: IRPC, ihave: RPC.IControlIHave[]): void {
    if (!outRpc.control) outRpc.control = {}
    outRpc.control.ihave = ihave
  }

  /**
   * Send graft and prune messages
   *
   * @param tograft - peer id => topic[]
   * @param toprune - peer id => topic[]
   */
  private async sendGraftPrune(
    tograft: Map<string, string[]>,
    toprune: Map<string, string[]>,
    noPX: Map<string, boolean>
  ): Promise<void> {
    const doPX = this.opts.doPX
    const onUnsubscribe = false
    for (const [id, topics] of tograft) {
      const graft = topics.map((topicID) => ({ topicID }))
      let prune: RPC.IControlPrune[] = []
      // If a peer also has prunes, process them now
      const pruning = toprune.get(id)
      if (pruning) {
        prune = await Promise.all(
          pruning.map(
            async (topicID) => await this.makePrune(id, topicID, doPX && !(noPX.get(id) ?? false), onUnsubscribe)
          )
        )
        toprune.delete(id)
      }

      this.sendRpc(id, { control: { graft, prune } })
    }
    for (const [id, topics] of toprune) {
      const prune = await Promise.all(
        topics.map(
          async (topicID) => await this.makePrune(id, topicID, doPX && !(noPX.get(id) ?? false), onUnsubscribe)
        )
      )
      this.sendRpc(id, { control: { prune } })
    }
  }

  /**
   * Emits gossip - Send IHAVE messages to a random set of gossip peers
   */
  private emitGossip(peersToGossipByTopic: Map<string, Set<PeerIdStr>>): void {
    const gossipIDsByTopic = this.mcache.getGossipIDs(new Set(peersToGossipByTopic.keys()))
    for (const [topic, peersToGossip] of peersToGossipByTopic) {
      this.doEmitGossip(topic, peersToGossip, gossipIDsByTopic.get(topic) ?? [])
    }
  }

  /**
   * Send gossip messages to GossipFactor peers above threshold with a minimum of D_lazy
   * Peers are randomly selected from the heartbeat which exclude mesh + fanout peers
   * We also exclude direct peers, as there is no reason to emit gossip to them
   * @param topic
   * @param candidateToGossip - peers to gossip
   * @param messageIDs - message ids to gossip
   */
  private doEmitGossip(topic: string, candidateToGossip: Set<PeerIdStr>, messageIDs: Uint8Array[]): void {
    if (!messageIDs.length) {
      return
    }

    // shuffle to emit in random order
    shuffle(messageIDs)

    // if we are emitting more than GossipsubMaxIHaveLength ids, truncate the list
    if (messageIDs.length > constants.GossipsubMaxIHaveLength) {
      // we do the truncation (with shuffling) per peer below
      this.log('too many messages for gossip; will truncate IHAVE list (%d messages)', messageIDs.length)
    }

    if (!candidateToGossip.size) return
    let target = this.opts.Dlazy
    const factor = constants.GossipsubGossipFactor * candidateToGossip.size
    let peersToGossip: Set<PeerIdStr> | PeerIdStr[] = candidateToGossip
    if (factor > target) {
      target = factor
    }
    if (target > peersToGossip.size) {
      target = peersToGossip.size
    } else {
      // only shuffle if needed
      peersToGossip = shuffle(Array.from(peersToGossip)).slice(0, target)
    }

    // Emit the IHAVE gossip to the selected peers up to the target
    peersToGossip.forEach((id) => {
      let peerMessageIDs = messageIDs
      if (messageIDs.length > constants.GossipsubMaxIHaveLength) {
        // shuffle and slice message IDs per peer so that we emit a different set for each peer
        // we have enough reduncancy in the system that this will significantly increase the message
        // coverage when we do truncate
        peerMessageIDs = shuffle(peerMessageIDs.slice()).slice(0, constants.GossipsubMaxIHaveLength)
      }
      this.pushGossip(id, {
        topicID: topic,
        messageIDs: peerMessageIDs
      })
    })
  }

  /**
   * Flush gossip and control messages
   */
  private flush(): void {
    // send gossip first, which will also piggyback control
    for (const [peer, ihave] of this.gossip.entries()) {
      this.gossip.delete(peer)
      this.sendRpc(peer, { control: { ihave } })
    }
    // send the remaining control messages
    for (const [peer, control] of this.control.entries()) {
      this.control.delete(peer)
      this.sendRpc(peer, { control: { graft: control.graft, prune: control.prune } })
    }
  }

  /**
   * Adds new IHAVE messages to pending gossip
   */
  private pushGossip(id: PeerIdStr, controlIHaveMsgs: RPC.IControlIHave): void {
    this.log('Add gossip to %s', id)
    const gossip = this.gossip.get(id) || []
    this.gossip.set(id, gossip.concat(controlIHaveMsgs))
  }

  /**
   * Make a PRUNE control message for a peer in a topic
   */
  private async makePrune(
    id: PeerIdStr,
    topic: string,
    doPX: boolean,
    onUnsubscribe: boolean
  ): Promise<RPC.IControlPrune> {
    this.score.prune(id, topic)
    if (this.streamsOutbound.get(id)!.protocol === constants.GossipsubIDv10) {
      // Gossipsub v1.0 -- no backoff, the peer won't be able to parse it anyway
      return {
        topicID: topic,
        peers: []
      }
    }
    // backoff is measured in seconds
    // GossipsubPruneBackoff and GossipsubUnsubscribeBackoff are measured in milliseconds
    // The protobuf has it as a uint64
    const backoffMs = onUnsubscribe ? this.opts.unsubcribeBackoff : this.opts.pruneBackoff
    const backoff = backoffMs / 1000
    this.doAddBackoff(id, topic, backoffMs)

    if (!doPX) {
      return {
        topicID: topic,
        peers: [],
        backoff: backoff
      }
    }

    // select peers for Peer eXchange
    const peers = this.getRandomGossipPeers(topic, this.opts.prunePeers, (xid) => {
      return xid !== id && this.score.score(xid) >= 0
    })
    const px = await Promise.all(
      Array.from(peers).map(async (peerId) => {
        // see if we have a signed record to send back; if we don't, just send
        // the peer ID and let the pruned peer find them in the DHT -- we can't trust
        // unsigned address records through PX anyways
        // Finding signed records in the DHT is not supported at the time of writing in js-libp2p
        const id = peerIdFromString(peerId)
        let peerInfo: Peer | undefined

        try {
          peerInfo = await this.components.peerStore.get(id)
        } catch (err: any) {
          if (err.code !== 'ERR_NOT_FOUND') {
            throw err
          }
        }

        return {
          peerID: id.toBytes(),
          signedPeerRecord: peerInfo?.peerRecordEnvelope
        }
      })
    )
    return {
      topicID: topic,
      peers: px,
      backoff: backoff
    }
  }

  private readonly runHeartbeat = () => {
    const timer = this.metrics?.heartbeatDuration.startTimer()

    this.heartbeat()
      .catch((err) => {
        this.log('Error running heartbeat', err)
      })
      .finally(() => {
        if (timer != null) {
          timer()
        }

        // Schedule the next run if still in started status
        if (this.status.code === GossipStatusCode.started) {
          // Clear previous timeout before overwriting `status.heartbeatTimeout`, it should be completed tho.
          clearTimeout(this.status.heartbeatTimeout)

          // NodeJS setInterval function is innexact, calls drift by a few miliseconds on each call.
          // To run the heartbeat precisely setTimeout() must be used recomputing the delay on every loop.
          let msToNextHeartbeat =
            this.opts.heartbeatInterval - ((Date.now() - this.status.hearbeatStartMs) % this.opts.heartbeatInterval)

          // If too close to next heartbeat, skip one
          if (msToNextHeartbeat < this.opts.heartbeatInterval * 0.25) {
            msToNextHeartbeat += this.opts.heartbeatInterval
            this.metrics?.heartbeatSkipped.inc()
          }

          this.status.heartbeatTimeout = setTimeout(this.runHeartbeat, msToNextHeartbeat)
        }
      })
  }

  /**
   * Maintains the mesh and fanout maps in gossipsub.
   */
  public async heartbeat(): Promise<void> {
    const { D, Dlo, Dhi, Dscore, Dout, fanoutTTL } = this.opts

    this.heartbeatTicks++

    // cache scores throught the heartbeat
    const scores = new Map<string, number>()
    const getScore = (id: string): number => {
      let s = scores.get(id)
      if (s === undefined) {
        s = this.score.score(id)
        scores.set(id, s)
      }
      return s
    }

    // peer id => topic[]
    const tograft = new Map<string, string[]>()
    // peer id => topic[]
    const toprune = new Map<string, string[]>()
    // peer id => don't px
    const noPX = new Map<string, boolean>()

    // clean up expired backoffs
    this.clearBackoff()

    // clean up peerhave/iasked counters
    this.peerhave.clear()
    this.metrics?.cacheSize.set({ cache: 'iasked' }, this.iasked.size)
    this.iasked.clear()

    // apply IWANT request penalties
    this.applyIwantPenalties()

    // ensure direct peers are connected
    if (this.heartbeatTicks % this.opts.directConnectTicks === 0) {
      // we only do this every few ticks to allow pending connections to complete and account for restarts/downtime
      await this.directConnect()
    }

    // EXTRA: Prune caches
    this.fastMsgIdCache?.prune()
    this.seenCache.prune()
    this.gossipTracer.prune()
    this.publishedMessageIds.prune()

    /**
     * Instead of calling getRandomGossipPeers multiple times to:
     *   + get more mesh peers
     *   + more outbound peers
     *   + oppportunistic grafting
     *   + emitGossip
     *
     * We want to loop through the topic peers only a single time and prepare gossip peers for all topics to improve the performance
     */

    const peersToGossipByTopic = new Map<string, Set<PeerIdStr>>()
    // maintain the mesh for topics we have joined
    this.mesh.forEach((peers, topic) => {
      const peersInTopic = this.topics.get(topic)
      const candidateMeshPeers = new Set<PeerIdStr>()
      const peersToGossip = new Set<PeerIdStr>()
      peersToGossipByTopic.set(topic, peersToGossip)

      if (peersInTopic) {
        const shuffledPeers = shuffle(Array.from(peersInTopic))
        const backoff = this.backoff.get(topic)
        for (const id of shuffledPeers) {
          const peerStreams = this.streamsOutbound.get(id)
          if (
            peerStreams &&
            this.multicodecs.includes(peerStreams.protocol) &&
            !peers.has(id) &&
            !this.direct.has(id)
          ) {
            const score = getScore(id)
            if ((!backoff || !backoff.has(id)) && score >= 0) candidateMeshPeers.add(id)
            // instead of having to find gossip peers after heartbeat which require another loop
            // we prepare peers to gossip in a topic within heartbeat to improve performance
            if (score >= this.opts.scoreThresholds.gossipThreshold) peersToGossip.add(id)
          }
        }
      }

      // prune/graft helper functions (defined per topic)
      const prunePeer = (id: PeerIdStr, reason: ChurnReason): void => {
        this.log('HEARTBEAT: Remove mesh link to %s in %s', id, topic)
        // no need to update peer score here as we do it in makePrune
        // add prune backoff record
        this.addBackoff(id, topic)
        // remove peer from mesh
        peers.delete(id)
        // after pruning a peer from mesh, we want to gossip topic to it if its score meet the gossip threshold
        if (getScore(id) >= this.opts.scoreThresholds.gossipThreshold) peersToGossip.add(id)
        this.metrics?.onRemoveFromMesh(topic, reason, 1)
        // add to toprune
        const topics = toprune.get(id)
        if (!topics) {
          toprune.set(id, [topic])
        } else {
          topics.push(topic)
        }
      }

      const graftPeer = (id: PeerIdStr, reason: InclusionReason): void => {
        this.log('HEARTBEAT: Add mesh link to %s in %s', id, topic)
        // update peer score
        this.score.graft(id, topic)
        // add peer to mesh
        peers.add(id)
        // when we add a new mesh peer, we don't want to gossip messages to it
        peersToGossip.delete(id)
        this.metrics?.onAddToMesh(topic, reason, 1)
        // add to tograft
        const topics = tograft.get(id)
        if (!topics) {
          tograft.set(id, [topic])
        } else {
          topics.push(topic)
        }
      }

      // drop all peers with negative score, without PX
      peers.forEach((id) => {
        const score = getScore(id)

        // Record the score

        if (score < 0) {
          this.log('HEARTBEAT: Prune peer %s with negative score: score=%d, topic=%s', id, score, topic)
          prunePeer(id, ChurnReason.BadScore)
          noPX.set(id, true)
        }
      })

      // do we have enough peers?
      if (peers.size < Dlo) {
        const ineed = D - peers.size
        // slice up to first `ineed` items and remove them from candidateMeshPeers
        // same to `const newMeshPeers = candidateMeshPeers.slice(0, ineed)`
        const newMeshPeers = removeFirstNItemsFromSet(candidateMeshPeers, ineed)

        newMeshPeers.forEach((p) => {
          graftPeer(p, InclusionReason.NotEnough)
        })
      }

      // do we have to many peers?
      if (peers.size > Dhi) {
        let peersArray = Array.from(peers)
        // sort by score
        peersArray.sort((a, b) => getScore(b) - getScore(a))
        // We keep the first D_score peers by score and the remaining up to D randomly
        // under the constraint that we keep D_out peers in the mesh (if we have that many)
        peersArray = peersArray.slice(0, Dscore).concat(shuffle(peersArray.slice(Dscore)))

        // count the outbound peers we are keeping
        let outbound = 0
        peersArray.slice(0, D).forEach((p) => {
          if (this.outbound.get(p)) {
            outbound++
          }
        })

        // if it's less than D_out, bubble up some outbound peers from the random selection
        if (outbound < Dout) {
          const rotate = (i: number): void => {
            // rotate the peersArray to the right and put the ith peer in the front
            const p = peersArray[i]
            for (let j = i; j > 0; j--) {
              peersArray[j] = peersArray[j - 1]
            }
            peersArray[0] = p
          }

          // first bubble up all outbound peers already in the selection to the front
          if (outbound > 0) {
            let ihave = outbound
            for (let i = 1; i < D && ihave > 0; i++) {
              if (this.outbound.get(peersArray[i])) {
                rotate(i)
                ihave--
              }
            }
          }

          // now bubble up enough outbound peers outside the selection to the front
          let ineed = D - outbound
          for (let i = D; i < peersArray.length && ineed > 0; i++) {
            if (this.outbound.get(peersArray[i])) {
              rotate(i)
              ineed--
            }
          }
        }

        // prune the excess peers
        peersArray.slice(D).forEach((p) => {
          prunePeer(p, ChurnReason.Excess)
        })
      }

      // do we have enough outbound peers?
      if (peers.size >= Dlo) {
        // count the outbound peers we have
        let outbound = 0
        peers.forEach((p) => {
          if (this.outbound.get(p)) {
            outbound++
          }
        })

        // if it's less than D_out, select some peers with outbound connections and graft them
        if (outbound < Dout) {
          const ineed = Dout - outbound
          const newMeshPeers = removeItemsFromSet(candidateMeshPeers, ineed, (id) => this.outbound.get(id) === true)

          newMeshPeers.forEach((p) => {
            graftPeer(p, InclusionReason.Outbound)
          })
        }
      }

      // should we try to improve the mesh with opportunistic grafting?
      if (this.heartbeatTicks % this.opts.opportunisticGraftTicks === 0 && peers.size > 1) {
        // Opportunistic grafting works as follows: we check the median score of peers in the
        // mesh; if this score is below the opportunisticGraftThreshold, we select a few peers at
        // random with score over the median.
        // The intention is to (slowly) improve an underperforming mesh by introducing good
        // scoring peers that may have been gossiping at us. This allows us to get out of sticky
        // situations where we are stuck with poor peers and also recover from churn of good peers.

        // now compute the median peer score in the mesh
        const peersList = Array.from(peers).sort((a, b) => getScore(a) - getScore(b))
        const medianIndex = Math.floor(peers.size / 2)
        const medianScore = getScore(peersList[medianIndex])

        // if the median score is below the threshold, select a better peer (if any) and GRAFT
        if (medianScore < this.opts.scoreThresholds.opportunisticGraftThreshold) {
          const ineed = this.opts.opportunisticGraftPeers
          const newMeshPeers = removeItemsFromSet(candidateMeshPeers, ineed, (id) => getScore(id) > medianScore)
          for (const id of newMeshPeers) {
            this.log('HEARTBEAT: Opportunistically graft peer %s on topic %s', id, topic)
            graftPeer(id, InclusionReason.Opportunistic)
          }
        }
      }
    })

    // expire fanout for topics we haven't published to in a while
    const now = Date.now()
    this.fanoutLastpub.forEach((lastpb, topic) => {
      if (lastpb + fanoutTTL < now) {
        this.fanout.delete(topic)
        this.fanoutLastpub.delete(topic)
      }
    })

    // maintain our fanout for topics we are publishing but we have not joined
    this.fanout.forEach((fanoutPeers, topic) => {
      // checks whether our peers are still in the topic and have a score above the publish threshold
      const topicPeers = this.topics.get(topic)
      fanoutPeers.forEach((id) => {
        if (!topicPeers!.has(id) || getScore(id) < this.opts.scoreThresholds.publishThreshold) {
          fanoutPeers.delete(id)
        }
      })

      const peersInTopic = this.topics.get(topic)
      const candidateFanoutPeers = []
      // the fanout map contains topics to which we are not subscribed.
      const peersToGossip = new Set<PeerIdStr>()
      peersToGossipByTopic.set(topic, peersToGossip)

      if (peersInTopic) {
        const shuffledPeers = shuffle(Array.from(peersInTopic))
        for (const id of shuffledPeers) {
          const peerStreams = this.streamsOutbound.get(id)
          if (
            peerStreams &&
            this.multicodecs.includes(peerStreams.protocol) &&
            !fanoutPeers.has(id) &&
            !this.direct.has(id)
          ) {
            const score = getScore(id)
            if (score >= this.opts.scoreThresholds.publishThreshold) candidateFanoutPeers.push(id)
            // instead of having to find gossip peers after heartbeat which require another loop
            // we prepare peers to gossip in a topic within heartbeat to improve performance
            if (score >= this.opts.scoreThresholds.gossipThreshold) peersToGossip.add(id)
          }
        }
      }

      // do we need more peers?
      if (fanoutPeers.size < D) {
        const ineed = D - fanoutPeers.size
        candidateFanoutPeers.slice(0, ineed).forEach((id) => {
          fanoutPeers.add(id)
          peersToGossip?.delete(id)
        })
      }
    })

    this.emitGossip(peersToGossipByTopic)

    // send coalesced GRAFT/PRUNE messages (will piggyback gossip)
    await this.sendGraftPrune(tograft, toprune, noPX)

    // flush pending gossip that wasn't piggybacked above
    this.flush()

    // advance the message history window
    this.mcache.shift()

    this.dispatchEvent(new CustomEvent('gossipsub:heartbeat'))
  }

  /**
   * Given a topic, returns up to count peers subscribed to that topic
   * that pass an optional filter function
   *
   * @param topic
   * @param count
   * @param filter - a function to filter acceptable peers
   */
  private getRandomGossipPeers(
    topic: string,
    count: number,
    filter: (id: string) => boolean = () => true
  ): Set<string> {
    const peersInTopic = this.topics.get(topic)

    if (!peersInTopic) {
      return new Set()
    }

    // Adds all peers using our protocol
    // that also pass the filter function
    let peers: string[] = []
    peersInTopic.forEach((id) => {
      const peerStreams = this.streamsOutbound.get(id)
      if (!peerStreams) {
        return
      }
      if (this.multicodecs.includes(peerStreams.protocol) && filter(id)) {
        peers.push(id)
      }
    })

    // Pseudo-randomly shuffles peers
    peers = shuffle(peers)
    if (count > 0 && peers.length > count) {
      peers = peers.slice(0, count)
    }

    return new Set(peers)
  }

  private onScrapeMetrics(metrics: Metrics): void {
    /* Data structure sizes */
    metrics.mcacheSize.set(this.mcache.size)
    metrics.mcacheNotValidatedCount.set(this.mcache.notValidatedCount)
    // Arbitrary size
    metrics.cacheSize.set({ cache: 'direct' }, this.direct.size)
    metrics.cacheSize.set({ cache: 'seenCache' }, this.seenCache.size)
    metrics.cacheSize.set({ cache: 'fastMsgIdCache' }, this.fastMsgIdCache?.size ?? 0)
    metrics.cacheSize.set({ cache: 'publishedMessageIds' }, this.publishedMessageIds.size)
    metrics.cacheSize.set({ cache: 'mcache' }, this.mcache.size)
    metrics.cacheSize.set({ cache: 'score' }, this.score.size)
    metrics.cacheSize.set({ cache: 'gossipTracer.promises' }, this.gossipTracer.size)
    metrics.cacheSize.set({ cache: 'gossipTracer.requests' }, this.gossipTracer.requestMsByMsgSize)
    // Bounded by topic
    metrics.cacheSize.set({ cache: 'topics' }, this.topics.size)
    metrics.cacheSize.set({ cache: 'subscriptions' }, this.subscriptions.size)
    metrics.cacheSize.set({ cache: 'mesh' }, this.mesh.size)
    metrics.cacheSize.set({ cache: 'fanout' }, this.fanout.size)
    // Bounded by peer
    metrics.cacheSize.set({ cache: 'peers' }, this.peers.size)
    metrics.cacheSize.set({ cache: 'streamsOutbound' }, this.streamsOutbound.size)
    metrics.cacheSize.set({ cache: 'streamsInbound' }, this.streamsInbound.size)
    metrics.cacheSize.set({ cache: 'acceptFromWhitelist' }, this.acceptFromWhitelist.size)
    metrics.cacheSize.set({ cache: 'gossip' }, this.gossip.size)
    metrics.cacheSize.set({ cache: 'control' }, this.control.size)
    metrics.cacheSize.set({ cache: 'peerhave' }, this.peerhave.size)
    metrics.cacheSize.set({ cache: 'outbound' }, this.outbound.size)

    // 2D nested data structure
    let backoffSize = 0
    const now = Date.now()
    metrics.connectedPeersBackoffSec.reset()
    for (const backoff of this.backoff.values()) {
      backoffSize += backoff.size
      for (const [peer, expiredMs] of backoff.entries()) {
        if (this.peers.has(peer)) {
          metrics.connectedPeersBackoffSec.observe(Math.max(0, expiredMs - now) / 1000)
        }
      }
    }
    metrics.cacheSize.set({ cache: 'backoff' }, backoffSize)

    // Peer counts

    for (const [topicStr, peers] of this.topics) {
      metrics.topicPeersCount.set({ topicStr }, peers.size)
    }

    for (const [topicStr, peers] of this.mesh) {
      metrics.meshPeerCounts.set({ topicStr }, peers.size)
    }

    // Peer scores

    const scores: number[] = []
    const scoreByPeer = new Map<PeerIdStr, number>()
    metrics.behaviourPenalty.reset()

    for (const peerIdStr of this.peers.keys()) {
      const score = this.score.score(peerIdStr)
      scores.push(score)
      scoreByPeer.set(peerIdStr, score)
      metrics.behaviourPenalty.observe(this.score.peerStats.get(peerIdStr)?.behaviourPenalty ?? 0)
    }

    metrics.registerScores(scores, this.opts.scoreThresholds)

    // Breakdown score per mesh topicLabel

    metrics.registerScorePerMesh(this.mesh, scoreByPeer)

    // Breakdown on each score weight

    const sw = computeAllPeersScoreWeights(
      this.peers.keys(),
      this.score.peerStats,
      this.score.params,
      this.score.peerIPs,
      metrics.topicStrToLabel
    )

    metrics.registerScoreWeights(sw)
  }
}

export function gossipsub(
  init: Partial<GossipsubOpts> = {}
): (components: GossipSubComponents) => PubSub<GossipsubEvents> {
  return (components: GossipSubComponents) => new GossipSub(components, init)
}<|MERGE_RESOLUTION|>--- conflicted
+++ resolved
@@ -1546,7 +1546,6 @@
       return []
     }
 
-<<<<<<< HEAD
     await this.components.peerStore.merge(peerIdFromString(id), {
       tags: {
         'gossipsub-mesh-peer': {
@@ -1555,11 +1554,8 @@
       }
     })
 
-    return await Promise.all(prune.map((topic) => this.makePrune(id, topic, doPX)))
-=======
     const onUnsubscribe = false
     return await Promise.all(prune.map((topic) => this.makePrune(id, topic, doPX, onUnsubscribe)))
->>>>>>> a2981f95
   }
 
   /**
